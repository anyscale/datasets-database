import collections
import itertools
import logging
import sys
import time
import uuid
import html
from typing import (
    TYPE_CHECKING,
    Any,
    Callable,
    Dict,
    Generic,
    Iterable,
    Iterator,
    List,
    Type,
    Optional,
    Tuple,
    Union,
)
from uuid import uuid4
import warnings

import numpy as np

import ray
from ray.air.util.tensor_extensions.utils import _create_possibly_ragged_ndarray
import ray.cloudpickle as pickle
from ray._private.usage import usage_lib
from ray.air.constants import TENSOR_COLUMN_NAME
from ray.air.util.data_batch_conversion import BlockFormat
from ray.data._internal.logical.operators.all_to_all_operator import (
    RandomShuffle,
    RandomizeBlocks,
    Repartition,
    Sort,
)
from ray.data._internal.logical.optimizers import LogicalPlan
from ray.data._internal.logical.operators.map_operator import (
    Filter,
    FlatMap,
    MapRows,
    MapBatches,
    Write,
)
from ray.data._internal.planner.filter import generate_filter_fn
from ray.data._internal.planner.flat_map import generate_flat_map_fn
from ray.data._internal.planner.map_batches import generate_map_batches_fn
from ray.data._internal.planner.map_rows import generate_map_rows_fn
from ray.data._internal.planner.write import generate_write_fn
from ray.data.dataset_iterator import DatasetIterator
from ray.data._internal.block_batching import batch_block_refs
from ray.data._internal.block_list import BlockList
from ray.data._internal.bulk_dataset_iterator import BulkDatasetIterator
from ray.data._internal.compute import (
    ActorPoolStrategy,
    CallableClass,
    ComputeStrategy,
    TaskPoolStrategy,
)
from ray.data._internal.delegating_block_builder import DelegatingBlockBuilder
from ray.data._internal.equalize import _equalize
from ray.data._internal.lazy_block_list import LazyBlockList
from ray.data._internal.util import (
    _estimate_available_parallelism,
    _is_local_scheme,
    _is_tensor_schema,
    ConsumptionAPI,
)
from ray.data._internal.pandas_block import PandasBlockSchema
from ray.data._internal.plan import (
    ExecutionPlan,
    OneToOneStage,
)
from ray.data._internal.stage_impl import (
    RandomizeBlocksStage,
    RepartitionStage,
    RandomShuffleStage,
    ZipStage,
    SortStage,
)
from ray.data._internal.progress_bar import ProgressBar
from ray.data._internal.remote_fn import cached_remote_fn
from ray.data._internal.split import _split_at_index, _split_at_indices, _get_num_rows
from ray.data._internal.stats import DatasetStats, DatasetStatsSummary
from ray.data.aggregate import AggregateFn, Max, Mean, Min, Std, Sum
from ray.data.block import (
    VALID_BATCH_FORMATS,
    BatchUDF,
    Block,
    BlockAccessor,
    BlockMetadata,
    BlockPartition,
    DataBatch,
    KeyFn,
    RowUDF,
    T,
    U,
    _validate_key_fn,
)
from ray.data.context import (
    DatasetContext,
    WARN_PREFIX,
    OK_PREFIX,
    ESTIMATED_SAFE_MEMORY_FRACTION,
    DEFAULT_BATCH_SIZE,
)
from ray.data.datasource import (
    BlockWritePathProvider,
    CSVDatasource,
    Datasource,
    DefaultBlockWritePathProvider,
    JSONDatasource,
    NumpyDatasource,
    ParquetDatasource,
    ReadTask,
    TFRecordDatasource,
    WriteResult,
)
from ray.data.datasource.file_based_datasource import (
    _unwrap_arrow_serialization_workaround,
    _wrap_arrow_serialization_workaround,
)
from ray.data.random_access_dataset import RandomAccessDataset
from ray.data.row import TableRow
from ray.types import ObjectRef
from ray.util.annotations import DeveloperAPI, PublicAPI
from ray.util.scheduling_strategies import NodeAffinitySchedulingStrategy
from ray.widgets import Template
from ray.widgets.util import ensure_notebook_deps

if sys.version_info >= (3, 8):
    from typing import Literal
else:
    from typing_extensions import Literal

if TYPE_CHECKING:
    import dask
    import mars
    import modin
    import pandas
    import pyarrow
    import pyspark
    import tensorflow as tf
    import torch
    import torch.utils.data

    from ray.data.dataset_pipeline import DatasetPipeline
    from ray.data.grouped_dataset import GroupedDataset
    from ray.data._internal.execution.interfaces import Executor
    from ray.data._internal.torch_iterable_dataset import TorchTensorBatchType


logger = logging.getLogger(__name__)

TensorflowFeatureTypeSpec = Union[
    "tf.TypeSpec", List["tf.TypeSpec"], Dict[str, "tf.TypeSpec"]
]

TensorFlowTensorBatchType = Union["tf.Tensor", Dict[str, "tf.Tensor"]]


@PublicAPI
class Dataset(Generic[T]):
    """A Dataset is a distributed data collection for data loading and processing.

    Datasets are implemented as a list of ``ObjectRef[Block]``, where each block
    holds an ordered collection of items, representing a shard of the overall
    data collection. The block can be either a ``pyarrow.Table``, or Python list.
    The block also determines the unit of parallelism.

    Datasets can be created in multiple ways: from synthetic data via ``range_*()``
    APIs, from existing memory data via ``from_*()`` APIs, or from external storage
    systems such as local disk, S3, HDFS etc. via the ``read_*()`` APIs. The
    (potentially processed) Dataset can be saved back to external storage systems via
    the ``write_*()`` APIs.

    Examples:
        >>> import ray
        >>> # Create dataset from synthetic data.
        >>> ds = ray.data.range(1000)
        >>> # Create dataset from in-memory data.
        >>> ds = ray.data.from_items(
        ...     [{"col1": i, "col2": i * 2} for i in range(1000)])
        >>> # Create dataset from external storage system.
        >>> ds = ray.data.read_parquet("s3://bucket/path") # doctest: +SKIP
        >>> # Save dataset back to external storage system.
        >>> ds.write_csv("s3://bucket/output") # doctest: +SKIP

    Datasets has two kinds of operations: tranformation, which takes in Datasets and
    outputs a new Dataset (e.g. :py:meth:`.map_batches()`); and consumption, which
    produces values (not Dataset) as output (e.g. :py:meth:`.iter_batches()`).

    Dataset transformations are lazy, with execution of the transformations being
    triggered by downstream consumption.

    Datasets supports parallel processing at scale: transformations such as
    :py:meth:`.map_batches()`, aggregations such as
    :py:meth:`.min()`/:py:meth:`.max()`/:py:meth:`.mean()`, grouping via
    :py:meth:`.groupby()`, shuffling operations such as :py:meth:`.sort()`,
    :py:meth:`.random_shuffle()`, and :py:meth:`.repartition()`.

    Examples:
        >>> import ray
        >>> ds = ray.data.range(1000)
        >>> # Transform in parallel with map_batches().
        >>> ds.map_batches(lambda batch: [v * 2 for v in batch])
        MapBatches(<lambda>)
        +- Dataset(num_blocks=17, num_rows=1000, schema=<class 'int'>)
        >>> # Compute max.
        >>> ds.max()
        999
        >>> # Group the data.
        >>> ds.groupby(lambda x: x % 3).count()
        Aggregate
        +- Dataset(num_blocks=..., num_rows=1000, schema=<class 'int'>)
        >>> # Shuffle this dataset randomly.
        >>> ds.random_shuffle()
        RandomShuffle
        +- Dataset(num_blocks=..., num_rows=1000, schema=<class 'int'>)
        >>> # Sort it back in order.
        >>> ds.sort()
        Sort
        +- Dataset(num_blocks=..., num_rows=1000, schema=<class 'int'>)

    Since Datasets are just lists of Ray object refs, they can be passed
    between Ray tasks and actors without incurring a copy. Datasets support
    conversion to/from several more featureful dataframe libraries
    (e.g., Spark, Dask, Modin, MARS), and are also compatible with distributed
    TensorFlow / PyTorch.
    """

    def __init__(
        self,
        plan: ExecutionPlan,
        epoch: int,
        lazy: bool = True,
        logical_plan: Optional[LogicalPlan] = None,
    ):
        """Construct a Dataset (internal API).

        The constructor is not part of the Dataset API. Use the ``ray.data.*``
        read methods to construct a dataset.
        """
        assert isinstance(plan, ExecutionPlan)
        usage_lib.record_library_usage("dataset")

        self._plan = plan
        self._uuid = uuid4().hex
        self._epoch = epoch
        self._lazy = lazy
        self._logical_plan = logical_plan
        if logical_plan is not None:
            self._plan.link_logical_plan(logical_plan)

        if not lazy:
            self._plan.execute(allow_clear_input_blocks=False)

        # Handle to currently running executor for this Dataset.
        self._current_executor: Optional["Executor"] = None

    @staticmethod
    def copy(dataset: "Dataset[T]") -> "Dataset[T]":
        return Dataset(dataset._plan, dataset._epoch, dataset._lazy)

    def map(
        self,
        fn: RowUDF[T, U],
        *,
        compute: Union[str, ComputeStrategy] = None,
        **ray_remote_args,
    ) -> "Dataset[U]":
        """Apply the given function to each record of this dataset.

        Note that mapping individual records can be quite slow. Consider using
        `.map_batches()` for performance.

        Examples:
            >>> import ray
            >>> # Transform python objects.
            >>> ds = ray.data.range(1000)
            >>> ds.map(lambda x: x * 2)
            Map
            +- Dataset(num_blocks=..., num_rows=1000, schema=<class 'int'>)
            >>> # Transform Arrow records.
            >>> ds = ray.data.from_items(
            ...     [{"value": i} for i in range(1000)])
            >>> ds.map(lambda record: {"v2": record["value"] * 2})
            Map
            +- Dataset(num_blocks=..., num_rows=1000, schema={value: int64})
            >>> # Define a callable class that persists state across
            >>> # function invocations for efficiency.
            >>> init_model = ... # doctest: +SKIP
            >>> class CachedModel:
            ...    def __init__(self):
            ...        self.model = init_model()
            ...    def __call__(self, batch):
            ...        return self.model(batch)
            >>> # Apply the transform in parallel on GPUs. Since
            >>> # compute=ActorPoolStrategy(2, 8) the transform will be applied on an
            >>> # autoscaling pool of 2-8 Ray actors, each allocated 1 GPU by Ray.
            >>> from ray.data._internal.compute import ActorPoolStrategy
            >>> ds.map(CachedModel, # doctest: +SKIP
            ...        compute=ActorPoolStrategy(2, 8),
            ...        num_gpus=1)

        Time complexity: O(dataset size / parallelism)

        Args:
            fn: The function to apply to each record, or a class type
                that can be instantiated to create such a callable. Callable classes are
                only supported for the actor compute strategy.
            compute: The compute strategy, either "tasks" (default) to use Ray
                tasks, or "actors" to use an autoscaling actor pool. If wanting to
                configure the min or max size of the autoscaling actor pool, you can
                provide an
                :class:`ActorPoolStrategy(min, max) <ray.data.ActorPoolStrategy>`
                instance. If using callable classes for fn, the actor compute strategy
                must be used.
            ray_remote_args: Additional resource requirements to request from
                ray (e.g., num_gpus=1 to request GPUs for the map tasks).

        .. seealso::

            :meth:`~Dataset.flat_map`:
                Call this method to create new records from existing ones. Unlike
                :meth:`~Dataset.map`, a function passed to :meth:`~Dataset.flat_map`
                can return multiple records.

                :meth:`~Dataset.flat_map` isn't recommended because it's slow; call
                :meth:`~Dataset.map_batches` instead.

            :meth:`~Dataset.map_batches`
                Call this method to transform batches of data. It's faster and more
                flexible than :meth:`~Dataset.map` and :meth:`~Dataset.flat_map`.
        """
        if isinstance(fn, CallableClass) and (
            compute is None
            or compute == "tasks"
            or isinstance(compute, TaskPoolStrategy)
        ):
            raise ValueError(
                "``compute`` must be specified when using a CallableClass, and must "
                f"specify the actor compute strategy, but got: {compute}"
                'For example, use ``compute="actors"`` or '
                "``compute=ActorPoolStrategy(min, max)``."
            )

        self._warn_slow()

        transform_fn = generate_map_rows_fn()

        plan = self._plan.with_stage(
            OneToOneStage(
                "map",
                transform_fn,
                compute,
                ray_remote_args,
                fn=fn,
            )
        )

        logical_plan = self._logical_plan
        if logical_plan is not None:
            map_op = MapRows(
                logical_plan.dag,
                fn,
                compute=compute,
                ray_remote_args=ray_remote_args,
            )
            logical_plan = LogicalPlan(map_op)
        return Dataset(plan, self._epoch, self._lazy, logical_plan)

    def map_batches(
        self,
        fn: BatchUDF,
        *,
        batch_size: Optional[Union[int, Literal["default"]]] = "default",
        compute: Optional[Union[str, ComputeStrategy]] = None,
        batch_format: Literal["default", "pandas", "pyarrow", "numpy"] = "default",
        prefetch_batches: int = 0,
        zero_copy_batch: bool = False,
        fn_args: Optional[Iterable[Any]] = None,
        fn_kwargs: Optional[Dict[str, Any]] = None,
        fn_constructor_args: Optional[Iterable[Any]] = None,
        fn_constructor_kwargs: Optional[Dict[str, Any]] = None,
        **ray_remote_args,
    ) -> "Dataset[Any]":
        """Apply the given function to batches of data.

        This applies the ``fn`` in parallel with map tasks, with each task handling
        a block or a bundle of blocks of the dataset. Each batch is executed serially
        at Ray level (at lower level, the processing of the batch is usually
        vectorized).

        Batches are represented as dataframes, ndarrays, or lists. The default batch
        type is determined by your dataset's schema. To determine the default batch
        type, call :meth:`~Dataset.default_batch_format`. Alternatively, set the batch
        type with ``batch_format``.

        To learn more about writing functions for :meth:`~Dataset.map_batches`, read
        :ref:`writing user-defined functions <transform_datasets_writing_udfs>`.

        .. tip::
            If you're using :ref:`Ray AIR <air>` for training or batch inference,
            consider using :class:`~ray.data.preprocessors.BatchMapper`. It's more
            performant and easier to use.

        .. tip::

            For some standard operations like imputing, encoding or normalization,
            one may find directly using :py:class:`~ray.data.preprocessors.Preprocessor` to be
            more convenient.

        .. tip::
            If you have a small number of big blocks, it may limit parallelism. You may
            consider increasing the number of blocks via ``.repartition()`` before
            applying ``.map_batches()``.

        .. tip::
            If ``fn`` does not mutate its input, set ``zero_copy_batch=True`` to elide a
            batch copy, which can improve performance and decrease memory utilization.
            ``fn`` will then receive zero-copy read-only batches.
            If ``fn`` mutates its input, you will need to ensure that the batch provided
            to ``fn`` is writable by setting ``zero_copy_batch=False`` (default). This
            will create an extra, mutable copy of each batch before handing it to
            ``fn``.

        .. note::
            The size of the batches provided to ``fn`` may be smaller than the provided
            ``batch_size`` if ``batch_size`` doesn't evenly divide the block(s) sent to
            a given map task. When ``batch_size`` is specified, each map task will be
            sent a single block if the block is equal to or larger than ``batch_size``,
            and will be sent a bundle of blocks up to (but not exceeding)
            ``batch_size`` if blocks are smaller than ``batch_size``.

        Examples:

            >>> import pandas as pd
            >>> import ray
            >>> df = pd.DataFrame({
            ...     "name": ["Luna", "Rory", "Scout"],
            ...     "age": [4, 14, 9]
            ... })
            >>> ds = ray.data.from_pandas(df)
            >>> ds
            Dataset(num_blocks=1, num_rows=3, schema={name: object, age: int64})

            Call :meth:`.default_batch_format` to determine the default batch
            type.

            >>> ds.default_batch_format()
            <class 'pandas.core.frame.DataFrame'>

            .. tip::

                Datasets created from tabular data like Arrow tables and Parquet files
                yield ``pd.DataFrame`` batches.

            Once you know the batch type, define a function that transforms batches
            of data. ``ds.map_batches`` applies the function in parallel.

            >>> def map_fn(batch: pd.DataFrame) -> pd.DataFrame:
            ...     batch["age_in_dog_years"] = 7 * batch["age"]
            ...     return batch
            >>> ds = ds.map_batches(map_fn)
            >>> ds
            MapBatches(map_fn)
            +- Dataset(num_blocks=1, num_rows=3, schema={name: object, age: int64})

            Your ``fn`` can return a different type than the input type. To learn more
            about supported output types, read
            :ref:`user-defined function output types <transform_datasets_batch_output_types>`.

            >>> from typing import List
            >>> def map_fn(batch: pd.DataFrame) -> List[int]:
            ...     return list(batch["age_in_dog_years"])
            >>> ds = ds.map_batches(map_fn)
            >>> ds
            MapBatches(map_fn)
            +- MapBatches(map_fn)
               +- Dataset(num_blocks=1, num_rows=3, schema={name: object, age: int64})

            :ref:`Actors <actor-guide>` can improve the performance of some workloads.
            For example, you can use :ref:`actors <actor-guide>` to load a model once
            per worker instead of once per inference.

            To transform batches with :ref:`actors <actor-guide>`, pass a callable type
            to ``fn`` and specify an :class:`~ray.data.ActorPoolStrategy>`.

            In the example below, ``CachedModel`` is called on an autoscaling pool of
            two to eight :ref:`actors <actor-guide>`, each allocated one GPU by Ray.

            >>> from ray.data import ActorPoolStrategy
            >>> init_large_model = ... # doctest: +SKIP
            >>> class CachedModel:
            ...    def __init__(self):
            ...        self.model = init_large_model()
            ...    def __call__(self, item):
            ...        return self.model(item)
            >>> ds.map_batches( # doctest: +SKIP
            ...     CachedModel, # doctest: +SKIP
            ...     batch_size=256, # doctest: +SKIP
            ...     compute=ActorPoolStrategy(2, 8), # doctest: +SKIP
            ...     num_gpus=1,
            ... ) # doctest: +SKIP

        Args:
            fn: The function to apply to each record batch, or a class type
                that can be instantiated to create such a callable. Callable classes are
                only supported for the actor compute strategy. Note ``fn`` must be
                pickle-able.
            batch_size: The desired number of rows in each batch, or None to use entire
                blocks as batches (blocks may contain different number of rows).
                The actual size of the batch provided to ``fn`` may be smaller than
                ``batch_size`` if ``batch_size`` doesn't evenly divide the block(s) sent
                to a given map task. Default batch_size is 4096 with "default".
            compute: The compute strategy, either ``"tasks"`` (default) to use Ray
                tasks, or ``"actors"`` to use an autoscaling actor pool. If you want to
                configure the size of the autoscaling actor pool, provide an
                :class:`ActorPoolStrategy <ray.data.ActorPoolStrategy>` instance.
                If you're passing callable type to ``fn``, you must pass an
                :class:`ActorPoolStrategy <ray.data.ActorPoolStrategy>` or ``"actors"``.
            batch_format: Specify ``"default"`` to use the default block format
                (promotes tables to Pandas and tensors to NumPy), ``"pandas"`` to select
                ``pandas.DataFrame``, "pyarrow" to select ``pyarrow.Table``, or
                ``"numpy"`` to select ``numpy.ndarray`` for tensor datasets and
                ``Dict[str, numpy.ndarray]`` for tabular datasets. Default is "default".
            prefetch_batches: The number of batches to fetch ahead of the current batch
                to process. If set to greater than 0, a separate thread will be used
                to fetch the specified amount of formatted batches from blocks. This
                improves performance for non-CPU bound UDFs, allowing batch fetching
                compute and formatting to be overlapped with the UDF. Defaults to 0 (no
                prefetching enabled.) Increasing the number of batches to prefetch can
                result in higher throughput, at the expense of requiring more heap
                memory to buffer the batches.
            zero_copy_batch: Whether ``fn`` should be provided zero-copy, read-only
                batches. If this is ``True`` and no copy is required for the
                ``batch_format`` conversion, the batch will be a zero-copy, read-only
                view on data in Ray's object store, which can decrease memory
                utilization and improve performance. If this is ``False``, the batch
                will be writable, which will require an extra copy to guarantee.
                If ``fn`` mutates its input, this will need to be ``False`` in order to
                avoid "assignment destination is read-only" or "buffer source array is
                read-only" errors. Default is ``False``. See
                :ref:`batch format docs <transform_datasets_batch_formats>` for details
                on which format conversion always require a copy.
            fn_args: Positional arguments to pass to ``fn`` after the first argument.
                These arguments are top-level arguments to the underlying Ray task.
            fn_kwargs: Keyword arguments to pass to ``fn``. These arguments are
                top-level arguments to the underlying Ray task.
            fn_constructor_args: Positional arguments to pass to ``fn``'s constructor.
                You can only provide this if ``fn`` is a callable class. These arguments
                are top-level arguments in the underlying Ray actor construction task.
            fn_constructor_kwargs: Keyword arguments to pass to ``fn``'s constructor.
                This can only be provided if ``fn`` is a callable class. These arguments
                are top-level arguments in the underlying Ray actor construction task.
            ray_remote_args: Additional resource requirements to request from
                ray (e.g., ``num_gpus=1`` to request GPUs for the map tasks).

        .. seealso::

            :meth:`~Dataset.iter_batches`
                Call this function to iterate over batches of data.

            :meth:`~Dataset.default_batch_format`
                Call this function to determine the default batch type.

            :meth:`~Dataset.flat_map`:
                Call this method to create new records from existing ones. Unlike
                :meth:`~Dataset.map`, a function passed to :meth:`~Dataset.flat_map`
                can return multiple records.

                :meth:`~Dataset.flat_map` isn't recommended because it's slow; call
                :meth:`~Dataset.map_batches` instead.

            :meth:`~Dataset.map`
                Call this method to transform one record at time.

                This method isn't recommended because it's slow; call
                :meth:`~Dataset.map_batches` instead.
        """  # noqa: E501

        if batch_format == "native":
            warnings.warn(
                "The 'native' batch format has been renamed 'default'.",
                DeprecationWarning,
            )

        target_block_size = None
        if batch_size == "default":
            batch_size = DEFAULT_BATCH_SIZE
        elif batch_size is not None:
            if batch_size < 1:
                raise ValueError("Batch size cannot be negative or 0")
            # Enable blocks bundling when batch_size is specified by caller.
            target_block_size = batch_size

        if batch_format not in VALID_BATCH_FORMATS:
            raise ValueError(
                f"The batch format must be one of {VALID_BATCH_FORMATS}, got: "
                f"{batch_format}"
            )

        if isinstance(fn, CallableClass) and (
            compute is None
            or compute == "tasks"
            or isinstance(compute, TaskPoolStrategy)
        ):
            raise ValueError(
                "``compute`` must be specified when using a CallableClass, and must "
                f"specify the actor compute strategy, but got: {compute}"
                'For example, use ``compute="actors"`` or '
                "``compute=ActorPoolStrategy(min, max)``."
            )

        if fn_constructor_args is not None or fn_constructor_kwargs is not None:
            if compute is None or (
                compute != "actors" and not isinstance(compute, ActorPoolStrategy)
            ):
                raise ValueError(
                    "fn_constructor_args and fn_constructor_kwargs can only be "
                    "specified if using the actor pool compute strategy, but got: "
                    f"{compute}"
                )
            if not isinstance(fn, CallableClass):
                raise ValueError(
                    "fn_constructor_args and fn_constructor_kwargs can only be "
                    "specified if providing a CallableClass instance for fn, but got: "
                    f"{fn}"
                )

        transform_fn = generate_map_batches_fn(
            batch_size=batch_size,
            batch_format=batch_format,
            prefetch_batches=prefetch_batches,
            zero_copy_batch=zero_copy_batch,
        )

        # TODO(chengsu): pass function name to MapBatches logical operator.
        if hasattr(fn, "__self__") and isinstance(
            fn.__self__, ray.data.preprocessor.Preprocessor
        ):
            stage_name = fn.__self__.__class__.__name__
        else:
            stage_name = f'MapBatches({getattr(fn, "__name__", type(fn))})'

        stage = OneToOneStage(
            stage_name,
            transform_fn,
            compute,
            ray_remote_args,
            # TODO(Clark): Add a strict cap here.
            target_block_size=target_block_size,
            fn=fn,
            fn_args=fn_args,
            fn_kwargs=fn_kwargs,
            fn_constructor_args=fn_constructor_args,
            fn_constructor_kwargs=fn_constructor_kwargs,
        )
        plan = self._plan.with_stage(stage)

        logical_plan = self._logical_plan
        if logical_plan is not None:
            map_batches_op = MapBatches(
                logical_plan.dag,
                fn,
                batch_size=batch_size,
                batch_format=batch_format,
                zero_copy_batch=zero_copy_batch,
                target_block_size=target_block_size,
                fn_args=fn_args,
                fn_kwargs=fn_kwargs,
                fn_constructor_args=fn_constructor_args,
                fn_constructor_kwargs=fn_constructor_kwargs,
                compute=compute,
                ray_remote_args=ray_remote_args,
            )
            logical_plan = LogicalPlan(map_batches_op)

        return Dataset(plan, self._epoch, self._lazy, logical_plan)

    def add_column(
        self,
        col: str,
        fn: Callable[["pandas.DataFrame"], "pandas.Series"],
        *,
        compute: Optional[str] = None,
        **ray_remote_args,
    ) -> "Dataset[T]":
        """Add the given column to the dataset.

        This is only supported for datasets convertible to pandas format.
        A function generating the new column values given the batch in pandas
        format must be specified.

        Examples:
            >>> import ray
            >>> ds = ray.data.range_table(100)
            >>> # Add a new column equal to value * 2.
            >>> ds = ds.add_column(
            ...     "new_col", lambda df: df["value"] * 2)
            >>> # Overwrite the existing "value" with zeros.
            >>> ds = ds.add_column("value", lambda df: 0)

        Time complexity: O(dataset size / parallelism)

        Args:
            col: Name of the column to add. If the name already exists, the
                column will be overwritten.
            fn: Map function generating the column values given a batch of
                records in pandas format.
            compute: The compute strategy, either "tasks" (default) to use Ray
                tasks, or ActorPoolStrategy(min, max) to use an autoscaling actor pool.
            ray_remote_args: Additional resource requirements to request from
                ray (e.g., num_gpus=1 to request GPUs for the map tasks).
        """

        def process_batch(batch: "pandas.DataFrame") -> "pandas.DataFrame":
            batch.loc[:, col] = fn(batch)
            return batch

        if not callable(fn):
            raise ValueError("`fn` must be callable, got {}".format(fn))

        return self.map_batches(
            process_batch,
            batch_format="pandas",
            compute=compute,
            zero_copy_batch=False,
            **ray_remote_args,
        )

    def drop_columns(
        self,
        cols: List[str],
        *,
        compute: Optional[str] = None,
        **ray_remote_args,
    ) -> "Dataset[U]":
        """Drop one or more columns from the dataset.

        Examples:
            >>> import ray
            >>> ds = ray.data.range_table(100)
            >>> # Add a new column equal to value * 2.
            >>> ds = ds.add_column(
            ...     "new_col", lambda df: df["value"] * 2)
            >>> # Drop the existing "value" column.
            >>> ds = ds.drop_columns(["value"])


        Time complexity: O(dataset size / parallelism)

        Args:
            cols: Names of the columns to drop. If any name does not exist,
                an exception will be raised.
            compute: The compute strategy, either "tasks" (default) to use Ray
                tasks, or ActorPoolStrategy(min, max) to use an autoscaling actor pool.
            ray_remote_args: Additional resource requirements to request from
                ray (e.g., num_gpus=1 to request GPUs for the map tasks).
        """

        return self.map_batches(
            lambda batch: batch.drop(columns=cols),
            batch_format="pandas",
            zero_copy_batch=True,
            compute=compute,
            **ray_remote_args,
        )

    def select_columns(
        self,
        cols: List[str],
        *,
        compute: Union[str, ComputeStrategy] = None,
        **ray_remote_args,
    ) -> "Dataset[T]":
        """Select one or more columns from the dataset.

        All input columns used to select need to be in the schema of the dataset.

        Examples:
            >>> import ray
            >>> # Create a dataset with 3 columns
            >>> ds = ray.data.from_items([{"col1": i, "col2": i+1, "col3": i+2}
            ...      for i in range(10)])
            >>> # Select only "col1" and "col2" columns.
            >>> ds = ds.select_columns(cols=["col1", "col2"])
            >>> ds
            MapBatches(<lambda>)
            +- Dataset(num_blocks=10, num_rows=10, schema={col1: int64, col2: int64, col3: int64})


        Time complexity: O(dataset size / parallelism)

        Args:
            cols: Names of the columns to select. If any name is not included in the
                dataset schema, an exception will be raised.
            compute: The compute strategy, either "tasks" (default) to use Ray
                tasks, or ActorPoolStrategy(min, max) to use an autoscaling actor pool.
            ray_remote_args: Additional resource requirements to request from
                ray (e.g., num_gpus=1 to request GPUs for the map tasks).
        """  # noqa: E501
        return self.map_batches(
            lambda batch: BlockAccessor.for_block(batch).select(columns=cols),
            zero_copy_batch=True,
            compute=compute,
            **ray_remote_args,
        )

    def flat_map(
        self,
        fn: RowUDF[T, U],
        *,
        compute: Union[str, ComputeStrategy] = None,
        **ray_remote_args,
    ) -> "Dataset[U]":
        """Apply the given function to each record and then flatten results.

        Consider using ``.map_batches()`` for better performance (the batch size can be
        altered in map_batches).

        Examples:
            >>> import ray
            >>> ds = ray.data.range(1000)
            >>> ds.flat_map(lambda x: [x, x ** 2, x ** 3])
            FlatMap
            +- Dataset(num_blocks=..., num_rows=1000, schema=<class 'int'>)

        Time complexity: O(dataset size / parallelism)

        Args:
            fn: The function to apply to each record, or a class type
                that can be instantiated to create such a callable. Callable classes are
                only supported for the actor compute strategy.
            compute: The compute strategy, either "tasks" (default) to use Ray
                tasks, or "actors" to use an autoscaling actor pool. If wanting to
                configure the min or max size of the autoscaling actor pool, you can
                provide an
                :class:`ActorPoolStrategy(min, max) <ray.data.ActorPoolStrategy>`
                instance. If using callable classes for fn, the actor compute strategy
                must be used.
            ray_remote_args: Additional resource requirements to request from
                ray (e.g., num_gpus=1 to request GPUs for the map tasks).

        .. seealso::

            :meth:`~Dataset.map_batches`
                Call this method to transform batches of data. It's faster and more
                flexible than :meth:`~Dataset.map` and :meth:`~Dataset.flat_map`.

            :meth:`~Dataset.map`
                Call this method to transform one record at time.

                This method isn't recommended because it's slow; call
                :meth:`~Dataset.map_batches` instead.
        """
        if isinstance(fn, CallableClass) and (
            compute is None
            or compute == "tasks"
            or isinstance(compute, TaskPoolStrategy)
        ):
            raise ValueError(
                "``compute`` must be specified when using a CallableClass, and must "
                f"specify the actor compute strategy, but got: {compute}"
                'For example, use ``compute="actors"`` or '
                "``compute=ActorPoolStrategy(min, max)``."
            )

        self._warn_slow()

        transform_fn = generate_flat_map_fn()

        plan = self._plan.with_stage(
            OneToOneStage("flat_map", transform_fn, compute, ray_remote_args, fn=fn)
        )

        logical_plan = self._logical_plan
        if logical_plan is not None:
            op = FlatMap(
                input_op=logical_plan.dag,
                fn=fn,
                compute=compute,
                ray_remote_args=ray_remote_args,
            )
            logical_plan = LogicalPlan(op)
        return Dataset(plan, self._epoch, self._lazy, logical_plan)

    def filter(
        self,
        fn: RowUDF[T, U],
        *,
        compute: Union[str, ComputeStrategy] = None,
        **ray_remote_args,
    ) -> "Dataset[T]":
        """Filter out records that do not satisfy the given predicate.

        Consider using ``.map_batches()`` for better performance (you can implement
        filter by dropping records).

        Examples:
            >>> import ray
            >>> ds = ray.data.range(100)
            >>> ds.filter(lambda x: x % 2 == 0)
            Filter
            +- Dataset(num_blocks=..., num_rows=100, schema=<class 'int'>)

        Time complexity: O(dataset size / parallelism)

        Args:
            fn: The predicate to apply to each record, or a class type
                that can be instantiated to create such a callable. Callable classes are
                only supported for the actor compute strategy.
            compute: The compute strategy, either "tasks" (default) to use Ray
                tasks, or "actors" to use an autoscaling actor pool. If wanting to
                configure the min or max size of the autoscaling actor pool, you can
                provide an
                :class:`ActorPoolStrategy(min, max) <ray.data.ActorPoolStrategy>`
                instance. If using callable classes for fn, the actor compute strategy
                must be used.
            ray_remote_args: Additional resource requirements to request from
                ray (e.g., num_gpus=1 to request GPUs for the map tasks).
        """
        if isinstance(fn, CallableClass) and (
            compute is None
            or compute == "tasks"
            or isinstance(compute, TaskPoolStrategy)
        ):
            raise ValueError(
                "``compute`` must be specified when using a CallableClass, and must "
                f"specify the actor compute strategy, but got: {compute}"
                'For example, use ``compute="actors"`` or '
                "``compute=ActorPoolStrategy(min, max)``."
            )

        self._warn_slow()

        transform_fn = generate_filter_fn()

        plan = self._plan.with_stage(
            OneToOneStage("filter", transform_fn, compute, ray_remote_args, fn=fn)
        )

        logical_plan = self._logical_plan
        if logical_plan is not None:
            op = Filter(
                input_op=logical_plan.dag,
                fn=fn,
                compute=compute,
                ray_remote_args=ray_remote_args,
            )
            logical_plan = LogicalPlan(op)

        return Dataset(plan, self._epoch, self._lazy, logical_plan)

    def repartition(self, num_blocks: int, *, shuffle: bool = False) -> "Dataset[T]":
        """Repartition the dataset into exactly this number of blocks.

        After repartitioning, all blocks in the returned dataset will have approximately
        the same number of rows.

        Examples:
            >>> import ray
            >>> ds = ray.data.range(100)
            >>> # Set the number of output partitions to write to disk.
            >>> ds.repartition(10).write_parquet("/tmp/test")

        Time complexity: O(dataset size / parallelism)

        Args:
            num_blocks: The number of blocks.
            shuffle: Whether to perform a distributed shuffle during the
                repartition. When shuffle is enabled, each output block
                contains a subset of data rows from each input block, which
                requires all-to-all data movement. When shuffle is disabled,
                output blocks are created from adjacent input blocks,
                minimizing data movement.

        Returns:
            The repartitioned dataset.
        """

        plan = self._plan.with_stage(RepartitionStage(num_blocks, shuffle))

        logical_plan = self._logical_plan
        if logical_plan is not None:
            op = Repartition(
                logical_plan.dag,
                num_outputs=num_blocks,
                shuffle=shuffle,
            )
            logical_plan = LogicalPlan(op)
        return Dataset(plan, self._epoch, self._lazy, logical_plan)

    def random_shuffle(
        self,
        *,
        seed: Optional[int] = None,
        num_blocks: Optional[int] = None,
        **ray_remote_args,
    ) -> "Dataset[T]":
        """Randomly shuffle the elements of this dataset.

        Examples:
            >>> import ray
            >>> ds = ray.data.range(100)
            >>> # Shuffle this dataset randomly.
            >>> ds.random_shuffle()
            RandomShuffle
            +- Dataset(num_blocks=..., num_rows=100, schema=<class 'int'>)
            >>> # Shuffle this dataset with a fixed random seed.
            >>> ds.random_shuffle(seed=12345)
            RandomShuffle
            +- Dataset(num_blocks=..., num_rows=100, schema=<class 'int'>)

        Time complexity: O(dataset size / parallelism)

        Args:
            seed: Fix the random seed to use, otherwise one will be chosen
                based on system randomness.
            num_blocks: The number of output blocks after the shuffle, or None
                to retain the number of blocks.

        Returns:
            The shuffled dataset.
        """

        plan = self._plan.with_stage(
            RandomShuffleStage(seed, num_blocks, ray_remote_args)
        )

        logical_plan = self._logical_plan
        if logical_plan is not None:
            op = RandomShuffle(
                logical_plan.dag,
                seed=seed,
                num_outputs=num_blocks,
                ray_remote_args=ray_remote_args,
            )
            logical_plan = LogicalPlan(op)
        return Dataset(plan, self._epoch, self._lazy, logical_plan)

    def randomize_block_order(
        self,
        *,
        seed: Optional[int] = None,
    ) -> "Dataset[T]":
        """Randomly shuffle the blocks of this dataset.

        Examples:
            >>> import ray
            >>> ds = ray.data.range(100) # doctest: +SKIP
            >>> # Randomize the block order.
            >>> ds.randomize_block_order() # doctest: +SKIP
            >>> # Randomize the block order with a fixed random seed.
            >>> ds.randomize_block_order(seed=12345) # doctest: +SKIP

        Args:
            seed: Fix the random seed to use, otherwise one will be chosen
                based on system randomness.

        Returns:
            The block-shuffled dataset.
        """

        plan = self._plan.with_stage(RandomizeBlocksStage(seed))

        logical_plan = self._logical_plan
        if logical_plan is not None:
            op = RandomizeBlocks(
                logical_plan.dag,
                seed=seed,
            )
            logical_plan = LogicalPlan(op)
        return Dataset(plan, self._epoch, self._lazy, logical_plan)

    def random_sample(
        self, fraction: float, *, seed: Optional[int] = None
    ) -> "Dataset[T]":
        """Randomly samples a fraction of the elements of this dataset.

        Note that the exact number of elements returned is not guaranteed,
        and that the number of elements being returned is roughly fraction * total_rows.

        Examples:
            >>> import ray
            >>> ds = ray.data.range(100) # doctest: +SKIP
            >>> ds.random_sample(0.1) # doctest: +SKIP
            >>> ds.random_sample(0.2, seed=12345) # doctest: +SKIP

        Args:
            fraction: The fraction of elements to sample.
            seed: Seeds the python random pRNG generator.

        Returns:
            Returns a Dataset containing the sampled elements.
        """
        import random

        import pandas as pd
        import pyarrow as pa

        if self.num_blocks() == 0:
            raise ValueError("Cannot sample from an empty dataset.")

        if fraction < 0 or fraction > 1:
            raise ValueError("Fraction must be between 0 and 1.")

        if seed is not None:
            random.seed(seed)

        def process_batch(batch):
            if isinstance(batch, list):
                return [row for row in batch if random.random() <= fraction]
            if isinstance(batch, pa.Table):
                # Lets the item pass if weight generated for that item <= fraction
                return batch.filter(
                    pa.array(random.random() <= fraction for _ in range(len(batch)))
                )
            if isinstance(batch, pd.DataFrame):
                return batch.sample(frac=fraction)
            if isinstance(batch, np.ndarray):
                return _create_possibly_ragged_ndarray(
                    [row for row in batch if random.random() <= fraction]
                )
            raise ValueError(f"Unsupported batch type: {type(batch)}")

        return self.map_batches(process_batch)

    @ConsumptionAPI
    def split(
        self, n: int, *, equal: bool = False, locality_hints: Optional[List[Any]] = None
    ) -> List["Dataset[T]"]:
        """Split the dataset into ``n`` disjoint pieces.

        This returns a list of sub-datasets that can be passed to Ray tasks
        and actors and used to read the dataset records in parallel.

        Examples:
            >>> import ray
            >>> ds = ray.data.range(100) # doctest: +SKIP
            >>> workers = ... # doctest: +SKIP
            >>> # Split up a dataset to process over `n` worker actors.
            >>> shards = ds.split(len(workers), locality_hints=workers) # doctest: +SKIP
            >>> for shard, worker in zip(shards, workers): # doctest: +SKIP
            ...     worker.consume.remote(shard) # doctest: +SKIP

        Time complexity: O(1)

        See also: ``Dataset.split_at_indices``, ``Dataset.split_proportionately``

        Args:
            n: Number of child datasets to return.
            equal: Whether to guarantee each split has an equal
                number of records. This may drop records if they cannot be
                divided equally among the splits.
            locality_hints: [Experimental] A list of Ray actor handles of size ``n``.
                The system will try to co-locate the blocks of the i-th dataset
                with the i-th actor to maximize data locality.

        Returns:
            A list of ``n`` disjoint dataset splits.
        """
        if n <= 0:
            raise ValueError(f"The number of splits {n} is not positive.")

        # fallback to split_at_indices for equal split without locality hints.
        # simple benchmarks shows spilit_at_indices yields more stable performance.
        # https://github.com/ray-project/ray/pull/26641 for more context.
        if equal and locality_hints is None:
            count = self.count()
            split_index = count // n
            # we are creating n split_indices which will generate
            # n + 1 splits; the last split will at most contains (n - 1)
            # rows, which could be safely dropped.
            split_indices = [split_index * i for i in range(1, n + 1)]
            shards = self.split_at_indices(split_indices)
            return shards[:n]

        if locality_hints and len(locality_hints) != n:
            raise ValueError(
                f"The length of locality_hints {len(locality_hints)} "
                f"doesn't equal the number of splits {n}."
            )
            # TODO: this is unreachable code.
            if len(set(locality_hints)) != len(locality_hints):
                raise ValueError(
                    "locality_hints must not contain duplicate actor handles"
                )

        blocks = self._plan.execute()
        owned_by_consumer = blocks._owned_by_consumer
        stats = self._plan.stats()
        block_refs, metadata = zip(*blocks.get_blocks_with_metadata())

        if locality_hints is None:
            blocks = np.array_split(block_refs, n)
            meta = np.array_split(metadata, n)
            return [
                Dataset(
                    ExecutionPlan(
                        BlockList(
                            b.tolist(), m.tolist(), owned_by_consumer=owned_by_consumer
                        ),
                        stats,
                        run_by_consumer=owned_by_consumer,
                    ),
                    self._epoch,
                    self._lazy,
                )
                for b, m in zip(blocks, meta)
            ]

        metadata_mapping = {b: m for b, m in zip(block_refs, metadata)}

        # If the locality_hints is set, we use a two-round greedy algorithm
        # to co-locate the blocks with the actors based on block
        # and actor's location (node_id).
        #
        # The split algorithm tries to allocate equally-sized blocks regardless
        # of locality. Thus we first calculate the expected number of blocks
        # for each split.
        #
        # In the first round, for each actor, we look for all blocks that
        # match the actor's node_id, then allocate those matched blocks to
        # this actor until we reach the limit(expected number).
        #
        # In the second round: fill each actor's allocation with
        # remaining unallocated blocks until we reach the limit.

        def build_allocation_size_map(
            num_blocks: int, actors: List[Any]
        ) -> Dict[Any, int]:
            """Given the total number of blocks and a list of actors, calcuate
            the expected number of blocks to allocate for each actor.
            """
            num_actors = len(actors)
            num_blocks_per_actor = num_blocks // num_actors
            num_blocks_left = num_blocks - num_blocks_per_actor * n
            num_blocks_by_actor = {}
            for i, actor in enumerate(actors):
                num_blocks_by_actor[actor] = num_blocks_per_actor
                if i < num_blocks_left:
                    num_blocks_by_actor[actor] += 1
            return num_blocks_by_actor

        def build_block_refs_by_node_id(
            blocks: List[ObjectRef[Block]],
        ) -> Dict[str, List[ObjectRef[Block]]]:
            """Build the reverse index from node_id to block_refs. For
            simplicity, if the block is stored on multiple nodes we
            only pick the first one.
            """
            block_ref_locations = ray.experimental.get_object_locations(blocks)
            block_refs_by_node_id = collections.defaultdict(list)
            for block_ref in blocks:
                node_ids = block_ref_locations.get(block_ref, {}).get("node_ids", [])
                node_id = node_ids[0] if node_ids else None
                block_refs_by_node_id[node_id].append(block_ref)
            return block_refs_by_node_id

        def build_node_id_by_actor(actors: List[Any]) -> Dict[Any, str]:
            """Build a map from a actor to its node_id."""
            actors_state = ray._private.state.actors()
            return {
                actor: actors_state.get(actor._actor_id.hex(), {})
                .get("Address", {})
                .get("NodeID")
                for actor in actors
            }

        # expected number of blocks to be allocated for each actor
        expected_block_count_by_actor = build_allocation_size_map(
            len(block_refs), locality_hints
        )
        # the reverse index from node_id to block_refs
        block_refs_by_node_id = build_block_refs_by_node_id(block_refs)
        # the map from actor to its node_id
        node_id_by_actor = build_node_id_by_actor(locality_hints)

        allocation_per_actor = collections.defaultdict(list)

        # In the first round, for each actor, we look for all blocks that
        # match the actor's node_id, then allocate those matched blocks to
        # this actor until we reach the limit(expected number)
        for actor in locality_hints:
            node_id = node_id_by_actor[actor]
            matching_blocks = block_refs_by_node_id[node_id]
            expected_block_count = expected_block_count_by_actor[actor]
            allocation = []
            while matching_blocks and len(allocation) < expected_block_count:
                allocation.append(matching_blocks.pop())
            allocation_per_actor[actor] = allocation

        # In the second round: fill each actor's allocation with
        # remaining unallocated blocks until we reach the limit
        remaining_block_refs = list(
            itertools.chain.from_iterable(block_refs_by_node_id.values())
        )
        for actor in locality_hints:
            while (
                len(allocation_per_actor[actor]) < expected_block_count_by_actor[actor]
            ):
                allocation_per_actor[actor].append(remaining_block_refs.pop())

        assert len(remaining_block_refs) == 0, len(remaining_block_refs)

        per_split_block_lists = [
            BlockList(
                allocation_per_actor[actor],
                [metadata_mapping[b] for b in allocation_per_actor[actor]],
                owned_by_consumer=owned_by_consumer,
            )
            for actor in locality_hints
        ]

        if equal:
            # equalize the splits
            per_split_block_lists = _equalize(per_split_block_lists, owned_by_consumer)

        return [
            Dataset(
                ExecutionPlan(
                    block_split,
                    stats,
                    run_by_consumer=owned_by_consumer,
                ),
                self._epoch,
                self._lazy,
            )
            for block_split in per_split_block_lists
        ]

    @ConsumptionAPI
    def split_at_indices(self, indices: List[int]) -> List["Dataset[T]"]:
        """Split the dataset at the given indices (like np.split).

        Examples:
            >>> import ray
            >>> ds = ray.data.range(10)
            >>> d1, d2, d3 = ds.split_at_indices([2, 5])
            >>> d1.take()
            [0, 1]
            >>> d2.take()
            [2, 3, 4]
            >>> d3.take()
            [5, 6, 7, 8, 9]

        Time complexity: O(num splits)

        See also: ``Dataset.split``, ``Dataset.split_proportionately``

        Args:
            indices: List of sorted integers which indicate where the dataset
                will be split. If an index exceeds the length of the dataset,
                an empty dataset will be returned.

        Returns:
            The dataset splits.
        """

        if len(indices) < 1:
            raise ValueError("indices must be at least of length 1")
        if sorted(indices) != indices:
            raise ValueError("indices must be sorted")
        if indices[0] < 0:
            raise ValueError("indices must be positive")
        start_time = time.perf_counter()
        block_list = self._plan.execute()
        blocks, metadata = _split_at_indices(block_list, indices)
        split_duration = time.perf_counter() - start_time
        parent_stats = self._plan.stats()
        splits = []
        for bs, ms in zip(blocks, metadata):
            stats = DatasetStats(stages={"split": ms}, parent=parent_stats)
            stats.time_total_s = split_duration
            splits.append(
                Dataset(
                    ExecutionPlan(
                        BlockList(
                            bs, ms, owned_by_consumer=block_list._owned_by_consumer
                        ),
                        stats,
                        run_by_consumer=block_list._owned_by_consumer,
                    ),
                    self._epoch,
                    self._lazy,
                )
            )
        return splits

    @ConsumptionAPI
    def split_proportionately(self, proportions: List[float]) -> List["Dataset[T]"]:
        """Split the dataset using proportions.

        A common use case for this would be splitting the dataset into train
        and test sets (equivalent to eg. scikit-learn's ``train_test_split``).
        See also ``Dataset.train_test_split`` for a higher level abstraction.

        The indices to split at will be calculated in such a way so that all splits
        always contains at least one element. If that is not possible,
        an exception will be raised.

        This is equivalent to caulculating the indices manually and calling
        ``Dataset.split_at_indices``.

        Examples:
            >>> import ray
            >>> ds = ray.data.range(10)
            >>> d1, d2, d3 = ds.split_proportionately([0.2, 0.5])
            >>> d1.take()
            [0, 1]
            >>> d2.take()
            [2, 3, 4, 5, 6]
            >>> d3.take()
            [7, 8, 9]

        Time complexity: O(num splits)

        See also: ``Dataset.split``, ``Dataset.split_at_indices``,
        ``Dataset.train_test_split``

        Args:
            proportions: List of proportions to split the dataset according to.
                Must sum up to less than 1, and each proportion has to be bigger
                than 0.

        Returns:
            The dataset splits.
        """

        if len(proportions) < 1:
            raise ValueError("proportions must be at least of length 1")
        if sum(proportions) >= 1:
            raise ValueError("proportions must sum to less than 1")
        if any(p <= 0 for p in proportions):
            raise ValueError("proportions must be bigger than 0")

        dataset_length = self.count()
        cumulative_proportions = np.cumsum(proportions)
        split_indices = [
            int(dataset_length * proportion) for proportion in cumulative_proportions
        ]

        # Ensure each split has at least one element
        subtract = 0
        for i in range(len(split_indices) - 2, -1, -1):
            split_indices[i] -= subtract
            if split_indices[i] == split_indices[i + 1]:
                subtract += 1
                split_indices[i] -= 1
        if any(i <= 0 for i in split_indices):
            raise ValueError(
                "Couldn't create non-empty splits with the given proportions."
            )

        return self.split_at_indices(split_indices)

    @ConsumptionAPI
    def train_test_split(
        self,
        test_size: Union[int, float],
        *,
        shuffle: bool = False,
        seed: Optional[int] = None,
    ) -> Tuple["Dataset[T]", "Dataset[T]"]:
        """Split the dataset into train and test subsets.

        Examples:

            >>> import ray
            >>> ds = ray.data.range(8)
            >>> train, test = ds.train_test_split(test_size=0.25)
            >>> train.take()
            [0, 1, 2, 3, 4, 5]
            >>> test.take()
            [6, 7]

        Args:
            test_size: If float, should be between 0.0 and 1.0 and represent the
                proportion of the dataset to include in the test split. If int,
                represents the absolute number of test samples. The train split will
                always be the compliment of the test split.
            shuffle: Whether or not to globally shuffle the dataset before splitting.
                Defaults to False. This may be a very expensive operation with large
                datasets.
            seed: Fix the random seed to use for shuffle, otherwise one will be chosen
                based on system randomness. Ignored if ``shuffle=False``.

        Returns:
            Train and test subsets as two Datasets.
        """
        dataset = self

        if shuffle:
            dataset = dataset.random_shuffle(seed=seed)

        if not isinstance(test_size, (int, float)):
            raise TypeError(f"`test_size` must be int or float got {type(test_size)}.")
        if isinstance(test_size, float):
            if test_size <= 0 or test_size >= 1:
                raise ValueError(
                    "If `test_size` is a float, it must be bigger than 0 and smaller "
                    f"than 1. Got {test_size}."
                )
            return dataset.split_proportionately([1 - test_size])
        else:
            dataset_length = dataset.count()
            if test_size <= 0 or test_size >= dataset_length:
                raise ValueError(
                    "If `test_size` is an int, it must be bigger than 0 and smaller "
                    f"than the size of the dataset ({dataset_length}). "
                    f"Got {test_size}."
                )
            return dataset.split_at_indices([dataset_length - test_size])

    @ConsumptionAPI(pattern="Args:")
    def union(self, *other: List["Dataset[T]"]) -> "Dataset[T]":
        """Combine this dataset with others of the same type.

        The order of the blocks in the datasets is preserved, as is the
        relative ordering between the datasets passed in the argument list.

        .. note::
            Unioned datasets are not lineage-serializable, i.e. they can not be used as
            a tunable hyperparameter in Ray Tune.

        Args:
            other: List of datasets to combine with this one. The datasets
                must have the same schema as this dataset, otherwise the
                behavior is undefined.

        Returns:
            A new dataset holding the union of their data.
        """

        start_time = time.perf_counter()

        owned_by_consumer = self._plan.execute()._owned_by_consumer
        datasets = [self] + list(other)
        bls = []
        has_nonlazy = False
        for ds in datasets:
            bl = ds._plan.execute()
            if not isinstance(bl, LazyBlockList):
                has_nonlazy = True
            bls.append(bl)
        if has_nonlazy:
            blocks = []
            metadata = []
            for bl in bls:
                if isinstance(bl, LazyBlockList):
                    bs, ms = bl._get_blocks_with_metadata()
                else:
                    bs, ms = bl._blocks, bl._metadata
                blocks.extend(bs)
                metadata.extend(ms)
            blocklist = BlockList(blocks, metadata, owned_by_consumer=owned_by_consumer)
        else:
            tasks: List[ReadTask] = []
            block_partition_refs: List[ObjectRef[BlockPartition]] = []
            block_partition_meta_refs: List[ObjectRef[BlockMetadata]] = []
            for bl in bls:
                tasks.extend(bl._tasks)
                block_partition_refs.extend(bl._block_partition_refs)
                block_partition_meta_refs.extend(bl._block_partition_meta_refs)
            blocklist = LazyBlockList(
                tasks,
                block_partition_refs,
                block_partition_meta_refs,
                owned_by_consumer=owned_by_consumer,
            )

        epochs = [ds._get_epoch() for ds in datasets]
        max_epoch = max(*epochs)
        if len(set(epochs)) > 1:
            if ray.util.log_once("datasets_epoch_warned"):
                logger.warning(
                    "Dataset contains data from multiple epochs: {}, "
                    "likely due to a `rewindow()` call. The higher epoch "
                    "number {} will be used. This warning will not "
                    "be shown again.".format(set(epochs), max_epoch)
                )
        dataset_stats = DatasetStats(
            stages={"union": []},
            parent=[d._plan.stats() for d in datasets],
        )
        dataset_stats.time_total_s = time.perf_counter() - start_time
        return Dataset(
            ExecutionPlan(blocklist, dataset_stats, run_by_consumer=owned_by_consumer),
            max_epoch,
            self._lazy,
        )

    def groupby(self, key: Optional[KeyFn]) -> "GroupedDataset[T]":
        """Group the dataset by the key function or column name.

        Examples:
            >>> import ray
            >>> # Group by a key function and aggregate.
            >>> ray.data.range(100).groupby(lambda x: x % 3).count()
            Aggregate
            +- Dataset(num_blocks=..., num_rows=100, schema=<class 'int'>)
            >>> # Group by an Arrow table column and aggregate.
            >>> ray.data.from_items([
            ...     {"A": x % 3, "B": x} for x in range(100)]).groupby(
            ...     "A").count()
            Aggregate
            +- Dataset(num_blocks=100, num_rows=100, schema={A: int64, B: int64})

        Time complexity: O(dataset size * log(dataset size / parallelism))

        Args:
            key: A key function or Arrow column name. If this is None, the
                grouping is global.

        Returns:
            A lazy GroupedDataset that can be aggregated later.
        """
        from ray.data.grouped_dataset import GroupedDataset

        # Always allow None since groupby interprets that as grouping all
        # records into a single global group.
        if key is not None:
            _validate_key_fn(self, key)

        return GroupedDataset(self, key)

    @ConsumptionAPI
    def aggregate(self, *aggs: AggregateFn) -> U:
        """Aggregate the entire dataset as one group.

        Examples:
            >>> import ray
            >>> from ray.data.aggregate import Max, Mean
            >>> ray.data.range(100).aggregate(Max())
            (99,)
            >>> ray.data.range_table(100).aggregate(
            ...    Max("value"), Mean("value"))
            {'max(value)': 99, 'mean(value)': 49.5}

        Time complexity: O(dataset size / parallelism)

        Args:
            aggs: Aggregations to do.

        Returns:
            If the input dataset is a simple dataset then the output is
            a tuple of ``(agg1, agg2, ...)`` where each tuple element is
            the corresponding aggregation result.
            If the input dataset is an Arrow dataset then the output is
            an ``ArrowRow`` where each column is the corresponding
            aggregation result.
            If the dataset is empty, return ``None``.
        """
        ret = self.groupby(None).aggregate(*aggs).take(1)
        return ret[0] if len(ret) > 0 else None

    @ConsumptionAPI
    def sum(
        self, on: Optional[Union[KeyFn, List[KeyFn]]] = None, ignore_nulls: bool = True
    ) -> U:
        """Compute sum over entire dataset.

        Examples:
            >>> import ray
            >>> ray.data.range(100).sum()
            4950
            >>> ray.data.from_items([
            ...     (i, i**2)
            ...     for i in range(100)]).sum(lambda x: x[1])
            328350
            >>> ray.data.range_table(100).sum("value")
            4950
            >>> ray.data.from_items([
            ...     {"A": i, "B": i**2}
            ...     for i in range(100)]).sum(["A", "B"])
            {'sum(A)': 4950, 'sum(B)': 328350}

        Args:
            on: The data subset on which to compute the sum.

                - For a simple dataset: it can be a callable or a list thereof,
                  and the default is to return a scalar sum of all rows.
                - For an Arrow dataset: it can be a column name or a list
                  thereof, and the default is to return an ``ArrowRow``
                  containing the column-wise sum of all columns.
            ignore_nulls: Whether to ignore null values. If ``True``, null
                values will be ignored when computing the sum; if ``False``,
                if a null value is encountered, the output will be None.
                We consider np.nan, None, and pd.NaT to be null values.
                Default is ``True``.

        Returns:
            The sum result.

            For a simple dataset, the output is:

            - ``on=None``: a scalar representing the sum of all rows,
            - ``on=callable``: a scalar representing the sum of the outputs of
              the callable called on each row,
            - ``on=[callable_1, ..., calalble_n]``: a tuple of
              ``(sum_1, ..., sum_n)`` representing the sum of the outputs of
              the corresponding callables called on each row.

            For an Arrow dataset, the output is:

            - ``on=None``: an ArrowRow containing the column-wise sum of all
              columns,
            - ``on="col"``: a scalar representing the sum of all items in
              column ``"col"``,
            - ``on=["col_1", ..., "col_n"]``: an n-column ``ArrowRow``
              containing the column-wise sum of the provided columns.

            If the dataset is empty, all values are null, or any value is null
            AND ``ignore_nulls`` is ``False``, then the output will be None.
        """
        ret = self._aggregate_on(Sum, on, ignore_nulls)
        return self._aggregate_result(ret)

    @ConsumptionAPI
    def min(
        self, on: Optional[Union[KeyFn, List[KeyFn]]] = None, ignore_nulls: bool = True
    ) -> U:
        """Compute minimum over entire dataset.

        Examples:
            >>> import ray
            >>> ray.data.range(100).min()
            0
            >>> ray.data.from_items([
            ...     (i, i**2)
            ...     for i in range(100)]).min(lambda x: x[1])
            0
            >>> ray.data.range_table(100).min("value")
            0
            >>> ray.data.from_items([
            ...     {"A": i, "B": i**2}
            ...     for i in range(100)]).min(["A", "B"])
            {'min(A)': 0, 'min(B)': 0}

        Args:
            on: The data subset on which to compute the min.

                - For a simple dataset: it can be a callable or a list thereof,
                  and the default is to return a scalar min of all rows.
                - For an Arrow dataset: it can be a column name or a list
                  thereof, and the default is to return an ``ArrowRow``
                  containing the column-wise min of all columns.
            ignore_nulls: Whether to ignore null values. If ``True``, null
                values will be ignored when computing the min; if ``False``,
                if a null value is encountered, the output will be None.
                We consider np.nan, None, and pd.NaT to be null values.
                Default is ``True``.

        Returns:
            The min result.

            For a simple dataset, the output is:

            - ``on=None``: a scalar representing the min of all rows,
            - ``on=callable``: a scalar representing the min of the outputs
              of the callable called on each row,
            - ``on=[callable_1, ..., calalble_n]``: a tuple of
              ``(min_1, ..., min_n)`` representing the min of the outputs
              of the corresponding callables called on each row.

            For an Arrow dataset, the output is:

            - ``on=None``: an ``ArrowRow`` containing the column-wise min of
              all columns,
            - ``on="col"``: a scalar representing the min of all items in
              column ``"col"``,
            - ``on=["col_1", ..., "col_n"]``: an n-column ``ArrowRow``
              containing the column-wise min of the provided columns.

            If the dataset is empty, all values are null, or any value is null
            AND ``ignore_nulls`` is ``False``, then the output will be None.
        """
        ret = self._aggregate_on(Min, on, ignore_nulls)
        return self._aggregate_result(ret)

    @ConsumptionAPI
    def max(
        self, on: Optional[Union[KeyFn, List[KeyFn]]] = None, ignore_nulls: bool = True
    ) -> U:
        """Compute maximum over entire dataset.

        Examples:
            >>> import ray
            >>> ray.data.range(100).max()
            99
            >>> ray.data.from_items([
            ...     (i, i**2)
            ...     for i in range(100)]).max(lambda x: x[1])
            9801
            >>> ray.data.range_table(100).max("value")
            99
            >>> ray.data.from_items([
            ...     {"A": i, "B": i**2}
            ...     for i in range(100)]).max(["A", "B"])
            {'max(A)': 99, 'max(B)': 9801}

        Args:
            on: The data subset on which to compute the max.

                - For a simple dataset: it can be a callable or a list thereof,
                  and the default is to return a scalar max of all rows.
                - For an Arrow dataset: it can be a column name or a list
                  thereof, and the default is to return an ``ArrowRow``
                  containing the column-wise max of all columns.
            ignore_nulls: Whether to ignore null values. If ``True``, null
                values will be ignored when computing the max; if ``False``,
                if a null value is encountered, the output will be None.
                We consider np.nan, None, and pd.NaT to be null values.
                Default is ``True``.

        Returns:
            The max result.

            For a simple dataset, the output is:

            - ``on=None``: a scalar representing the max of all rows,
            - ``on=callable``: a scalar representing the max of the outputs of
              the callable called on each row,
            - ``on=[callable_1, ..., calalble_n]``: a tuple of
              ``(max_1, ..., max_n)`` representing the max of the outputs of
              the corresponding callables called on each row.

            For an Arrow dataset, the output is:

            - ``on=None``: an ``ArrowRow`` containing the column-wise max of
              all columns,
            - ``on="col"``: a scalar representing the max of all items in
              column ``"col"``,
            - ``on=["col_1", ..., "col_n"]``: an n-column ``ArrowRow``
              containing the column-wise max of the provided columns.

            If the dataset is empty, all values are null, or any value is null
            AND ``ignore_nulls`` is ``False``, then the output will be None.
        """
        ret = self._aggregate_on(Max, on, ignore_nulls)
        return self._aggregate_result(ret)

    @ConsumptionAPI
    def mean(
        self, on: Optional[Union[KeyFn, List[KeyFn]]] = None, ignore_nulls: bool = True
    ) -> U:
        """Compute mean over entire dataset.

        Examples:
            >>> import ray
            >>> ray.data.range(100).mean()
            49.5
            >>> ray.data.from_items([
            ...     (i, i**2)
            ...     for i in range(100)]).mean(lambda x: x[1])
            3283.5
            >>> ray.data.range_table(100).mean("value")
            49.5
            >>> ray.data.from_items([
            ...     {"A": i, "B": i**2}
            ...     for i in range(100)]).mean(["A", "B"])
            {'mean(A)': 49.5, 'mean(B)': 3283.5}

        Args:
            on: The data subset on which to compute the mean.

                - For a simple dataset: it can be a callable or a list thereof,
                  and the default is to return a scalar mean of all rows.
                - For an Arrow dataset: it can be a column name or a list
                  thereof, and the default is to return an ``ArrowRow``
                  containing the column-wise mean of all columns.
            ignore_nulls: Whether to ignore null values. If ``True``, null
                values will be ignored when computing the mean; if ``False``,
                if a null value is encountered, the output will be None.
                We consider np.nan, None, and pd.NaT to be null values.
                Default is ``True``.

        Returns:
            The mean result.

            For a simple dataset, the output is:

            - ``on=None``: a scalar representing the mean of all rows,
            - ``on=callable``: a scalar representing the mean of the outputs
              of the callable called on each row,
            - ``on=[callable_1, ..., calalble_n]``: a tuple of
              ``(mean_1, ..., mean_n)`` representing the mean of the outputs
              of the corresponding callables called on each row.

            For an Arrow dataset, the output is:

            - ``on=None``: an ``ArrowRow`` containing the column-wise mean of
              all columns,
            - ``on="col"``: a scalar representing the mean of all items in
              column ``"col"``,
            - ``on=["col_1", ..., "col_n"]``: an n-column ``ArrowRow``
              containing the column-wise mean of the provided columns.

            If the dataset is empty, all values are null, or any value is null
            AND ``ignore_nulls`` is ``False``, then the output will be None.
        """
        ret = self._aggregate_on(Mean, on, ignore_nulls)
        return self._aggregate_result(ret)

    @ConsumptionAPI
    def std(
        self,
        on: Optional[Union[KeyFn, List[KeyFn]]] = None,
        ddof: int = 1,
        ignore_nulls: bool = True,
    ) -> U:
        """Compute standard deviation over entire dataset.

        Examples:
            >>> import ray
            >>> ray.data.range(100).std()
            29.011491975882016
            >>> ray.data.from_items([
            ...     (i, i**2)
            ...     for i in range(100)]).std(lambda x: x[1])
            2968.1748039269296
            >>> ray.data.range_table(100).std("value", ddof=0)
            28.86607004772212
            >>> ray.data.from_items([
            ...     {"A": i, "B": i**2}
            ...     for i in range(100)]).std(["A", "B"])
            {'std(A)': 29.011491975882016, 'std(B)': 2968.1748039269296}

        .. note:: This uses Welford's online method for an accumulator-style computation
            of the standard deviation. This method was chosen due to it's numerical
            stability, and it being computable in a single pass. This may give different
            (but more accurate) results than NumPy, Pandas, and sklearn, which use a
            less numerically stable two-pass algorithm.
            See
            https://en.wikipedia.org/wiki/Algorithms_for_calculating_variance#Welford's_online_algorithm

        Args:
            on: The data subset on which to compute the std.

                - For a simple dataset: it can be a callable or a list thereof,
                  and the default is to return a scalar std of all rows.
                - For an Arrow dataset: it can be a column name or a list
                  thereof, and the default is to return an ``ArrowRow``
                  containing the column-wise std of all columns.
            ddof: Delta Degrees of Freedom. The divisor used in calculations
                is ``N - ddof``, where ``N`` represents the number of elements.
            ignore_nulls: Whether to ignore null values. If ``True``, null
                values will be ignored when computing the std; if ``False``,
                if a null value is encountered, the output will be None.
                We consider np.nan, None, and pd.NaT to be null values.
                Default is ``True``.

        Returns:
            The standard deviation result.

            For a simple dataset, the output is:

            - ``on=None``: a scalar representing the std of all rows,
            - ``on=callable``: a scalar representing the std of the outputs of
              the callable called on each row,
            - ``on=[callable_1, ..., calalble_n]``: a tuple of
              ``(std_1, ..., std_n)`` representing the std of the outputs of
              the corresponding callables called on each row.

            For an Arrow dataset, the output is:

            - ``on=None``: an ``ArrowRow`` containing the column-wise std of
              all columns,
            - ``on="col"``: a scalar representing the std of all items in
              column ``"col"``,
            - ``on=["col_1", ..., "col_n"]``: an n-column ``ArrowRow``
              containing the column-wise std of the provided columns.

            If the dataset is empty, all values are null, or any value is null
            AND ``ignore_nulls`` is ``False``, then the output will be None.
        """
        ret = self._aggregate_on(Std, on, ignore_nulls, ddof=ddof)
        return self._aggregate_result(ret)

    def sort(
        self, key: Optional[KeyFn] = None, descending: bool = False
    ) -> "Dataset[T]":
        # TODO ds.sort(lambda ...) fails with:
        #  Callable key '<function <lambda> at 0x1b07a4cb0>' requires
        #  dataset format to be 'simple', was 'arrow'.
        #  How do I create something "simple" here?
        """Sort the dataset by the specified key column or key function.

        Examples:
            >>> import ray
            >>> # Sort using the entire record as the key.
            >>> ds = ray.data.range(100)
            >>> ds.sort()
            Sort
            +- Dataset(num_blocks=..., num_rows=100, schema=<class 'int'>)
            >>> # Sort by a single column in descending order.
            >>> ds = ray.data.from_items(
            ...     [{"value": i} for i in range(1000)])
            >>> ds.sort("value", descending=True)
            Sort
            +- Dataset(num_blocks=..., num_rows=1000, schema={value: int64})
            >>> # Sort by a key function.
            >>> ds.sort(lambda record: record["value"]) # doctest: +SKIP

        Time complexity: O(dataset size * log(dataset size / parallelism))

        Args:
            key:
                - For Arrow tables, key must be a single column name.
                - For datasets of Python objects, key can be either a lambda
                  function that returns a comparison key to sort by, or None
                  to sort by the original value.
            descending: Whether to sort in descending order.

        Returns:
            A new, sorted dataset.
        """

        plan = self._plan.with_stage(SortStage(self, key, descending))

        logical_plan = self._logical_plan
        if logical_plan is not None:
            op = Sort(
                logical_plan.dag,
                key=key,
                descending=descending,
            )
            logical_plan = LogicalPlan(op)
        return Dataset(plan, self._epoch, self._lazy, logical_plan)

    def zip(self, other: "Dataset[U]") -> "Dataset[(T, U)]":
        """Zip this dataset with the elements of another.

        The datasets must have identical num rows, block types, and block sizes,
        e.g. one was produced from a :meth:`~.map` of another. For Arrow
        blocks, the schema will be concatenated, and any duplicate column
        names disambiguated with _1, _2, etc. suffixes.

        .. note::
            Zipped datasets are not lineage-serializable, i.e. they can not be used as a
            tunable hyperparameter in Ray Tune.

        Time complexity: O(dataset size / parallelism)

        Args:
            other: The dataset to zip with on the right hand side.

        Examples:
            >>> import ray
            >>> ds = ray.data.range(5)
            >>> ds.zip(ds).take()
            [(0, 0), (1, 1), (2, 2), (3, 3), (4, 4)]

        Returns:
            A Dataset with (k, v) pairs (or concatenated Arrow schema) where k
            comes from the first dataset and v comes from the second.
        """

        plan = self._plan.with_stage(ZipStage(other))
        return Dataset(plan, self._epoch, self._lazy)

    @ConsumptionAPI
    def limit(self, limit: int) -> "Dataset[T]":
        """Truncate the dataset to the first ``limit`` records.

        Contrary to :meth`.take`, this will not move any data to the caller's
        machine. Instead, it will return a new ``Dataset`` pointing to the truncated
        distributed data.

        Examples:
            >>> import ray
            >>> ds = ray.data.range(1000)
            >>> ds.limit(100).map(lambda x: x * 2).take()
            [0, 2, 4, 6, 8, 10, 12, 14, 16, 18, 20, 22, 24, 26, 28, 30, 32, 34, 36, 38]

        Time complexity: O(limit specified)

        Args:
            limit: The size of the dataset to truncate to.

        Returns:
            The truncated dataset.
        """
        start_time = time.perf_counter()
        # Truncate the block list to the minimum number of blocks that contains at least
        # `limit` rows.
        block_list = self._plan.execute().truncate_by_rows(limit)
        blocks, metadata, _, _ = _split_at_index(block_list, limit)
        split_duration = time.perf_counter() - start_time
        meta_for_stats = [
            BlockMetadata(
                num_rows=m.num_rows,
                size_bytes=m.size_bytes,
                schema=m.schema,
                input_files=m.input_files,
                exec_stats=None,
            )
            for m in metadata
        ]
        dataset_stats = DatasetStats(
            stages={"limit": meta_for_stats},
            parent=self._plan.stats(),
        )
        dataset_stats.time_total_s = split_duration
        return Dataset(
            ExecutionPlan(
                BlockList(
                    blocks,
                    metadata,
                    owned_by_consumer=block_list._owned_by_consumer,
                ),
                dataset_stats,
                run_by_consumer=block_list._owned_by_consumer,
            ),
            self._epoch,
            self._lazy,
        )

    @ConsumptionAPI(pattern="Time complexity:")
    def take(self, limit: int = 20) -> List[T]:
        """Return up to ``limit`` records from the dataset.

        This will move up to ``limit`` records to the caller's machine; if
        ``limit`` is very large, this can result in an OutOfMemory crash on
        the caller.

        Time complexity: O(limit specified)

        Args:
            limit: The max number of records to return.

        Returns:
            A list of up to ``limit`` records from the dataset.
        """
        output = []
        for row in self.iter_rows():
            output.append(row)
            if len(output) >= limit:
                break
        self._synchronize_progress_bar()
        return output

    @ConsumptionAPI(pattern="Time complexity:")
    def take_all(self, limit: Optional[int] = None) -> List[T]:
        """Return all of the records in the dataset.

        This will move the entire dataset to the caller's machine; if the
        dataset is very large, this can result in an OutOfMemory crash on
        the caller.

        Time complexity: O(dataset size)

        Args:
            limit: Raise an error if the size exceeds the specified limit.

        Returns:
            A list of all the records in the dataset.
        """
        output = []
        for row in self.iter_rows():
            output.append(row)
            if limit is not None and len(output) > limit:
                raise ValueError(
                    "The dataset has more than the given limit of {} records.".format(
                        limit
                    )
                )
        self._synchronize_progress_bar()
        return output

    @ConsumptionAPI(pattern="Time complexity:")
    def show(self, limit: int = 20) -> None:
        """Print up to the given number of records from the dataset.

        Time complexity: O(limit specified)

        Args:
            limit: The max number of records to print.
        """
        for row in self.take(limit):
            print(row)

    @ConsumptionAPI(
        if_more_than_read=True,
        datasource_metadata="row count",
        pattern="Time complexity:",
    )
    def count(self) -> int:
        """Count the number of records in the dataset.

        Time complexity: O(dataset size / parallelism), O(1) for parquet

        Returns:
            The number of records in the dataset.
        """
        # Handle empty dataset.
        if self.num_blocks() == 0:
            return 0

        # For parquet, we can return the count directly from metadata.
        meta_count = self._meta_count()
        if meta_count is not None:
            return meta_count

        get_num_rows = cached_remote_fn(_get_num_rows)

        return sum(
            ray.get(
                [get_num_rows.remote(block) for block in self.get_internal_block_refs()]
            )
        )

    @ConsumptionAPI(
        if_more_than_read=True,
        datasource_metadata="schema",
        extra_condition="or if ``fetch_if_missing=True`` (the default)",
        pattern="Time complexity:",
    )
    def schema(
        self, fetch_if_missing: bool = True
    ) -> Union[type, "pyarrow.lib.Schema"]:
        """Return the schema of the dataset.

        For datasets of Arrow records, this will return the Arrow schema.
        For datasets of Python objects, this returns their Python type.

        Time complexity: O(1)

        Args:
            fetch_if_missing: If True, synchronously fetch the schema if it's
                not known. If False, None is returned if the schema is not known.
                Default is True.

        Returns:
            The Python type or Arrow schema of the records, or None if the
            schema is not known and fetch_if_missing is False.
        """
        return self._plan.schema(fetch_if_missing=fetch_if_missing)

    def num_blocks(self) -> int:
        """Return the number of blocks of this dataset.

        Note that during read and transform operations, the number of blocks
        may be dynamically adjusted to respect memory limits, increasing the
        number of blocks at runtime.

        Time complexity: O(1)

        Returns:
            The number of blocks of this dataset.
        """
        return self._plan.initial_num_blocks()

    @ConsumptionAPI(if_more_than_read=True, pattern="Time complexity:")
    def size_bytes(self) -> int:
        """Return the in-memory size of the dataset.

        Time complexity: O(1)

        Returns:
            The in-memory size of the dataset in bytes, or None if the
            in-memory size is not known.
        """
        metadata = self._plan.execute().get_metadata()
        if not metadata or metadata[0].size_bytes is None:
            return None
        return sum(m.size_bytes for m in metadata)

    @ConsumptionAPI(if_more_than_read=True, pattern="Time complexity:")
    def input_files(self) -> List[str]:
        """Return the list of input files for the dataset.

        Time complexity: O(num input files)

        Returns:
            The list of input files used to create the dataset, or an empty
            list if the input files is not known.
        """
        metadata = self._plan.execute().get_metadata()
        files = set()
        for m in metadata:
            for f in m.input_files:
                files.add(f)
        return list(files)

    @ConsumptionAPI
    def write_parquet(
        self,
        path: str,
        *,
        filesystem: Optional["pyarrow.fs.FileSystem"] = None,
        try_create_dir: bool = True,
        arrow_open_stream_args: Optional[Dict[str, Any]] = None,
        block_path_provider: BlockWritePathProvider = DefaultBlockWritePathProvider(),
        arrow_parquet_args_fn: Callable[[], Dict[str, Any]] = lambda: {},
        ray_remote_args: Dict[str, Any] = None,
        **arrow_parquet_args,
    ) -> None:
        """Write the dataset to parquet.

        This is only supported for datasets convertible to Arrow records.
        To control the number of files, use ``.repartition()``.

        Unless a custom block path provider is given, the format of the output
        files will be {uuid}_{block_idx}.parquet, where ``uuid`` is an unique
        id for the dataset.

        Examples:
            >>> import ray
            >>> ds = ray.data.range(100) # doctest: +SKIP
            >>> ds.write_parquet("s3://bucket/path") # doctest: +SKIP

        Time complexity: O(dataset size / parallelism)

        Args:
            path: The path to the destination root directory, where Parquet
                files will be written to.
            filesystem: The filesystem implementation to write to.
            try_create_dir: Try to create all directories in destination path
                if True. Does nothing if all directories already exist.
            arrow_open_stream_args: kwargs passed to
                pyarrow.fs.FileSystem.open_output_stream
            block_path_provider: BlockWritePathProvider implementation to
                write each dataset block to a custom output path.
            arrow_parquet_args_fn: Callable that returns a dictionary of write
                arguments to use when writing each block to a file. Overrides
                any duplicate keys from arrow_parquet_args. This should be used
                instead of arrow_parquet_args if any of your write arguments
                cannot be pickled, or if you'd like to lazily resolve the write
                arguments for each dataset block.
            ray_remote_args: Kwargs passed to ray.remote in the write tasks.
            arrow_parquet_args: Options to pass to
                pyarrow.parquet.write_table(), which is used to write out each
                block to a file.
        """
        self.write_datasource(
            ParquetDatasource(),
            ray_remote_args=ray_remote_args,
            path=path,
            dataset_uuid=self._uuid,
            filesystem=filesystem,
            try_create_dir=try_create_dir,
            open_stream_args=arrow_open_stream_args,
            block_path_provider=block_path_provider,
            write_args_fn=arrow_parquet_args_fn,
            **arrow_parquet_args,
        )

    @ConsumptionAPI
    def write_json(
        self,
        path: str,
        *,
        filesystem: Optional["pyarrow.fs.FileSystem"] = None,
        try_create_dir: bool = True,
        arrow_open_stream_args: Optional[Dict[str, Any]] = None,
        block_path_provider: BlockWritePathProvider = DefaultBlockWritePathProvider(),
        pandas_json_args_fn: Callable[[], Dict[str, Any]] = lambda: {},
        ray_remote_args: Dict[str, Any] = None,
        **pandas_json_args,
    ) -> None:
        """Write the dataset to json.

        This is only supported for datasets convertible to Arrow records.
        To control the number of files, use ``.repartition()``.

        Unless a custom block path provider is given, the format of the output
        files will be {self._uuid}_{block_idx}.json, where ``uuid`` is an
        unique id for the dataset.

        Examples:
            >>> import ray
            >>> ds = ray.data.range(100) # doctest: +SKIP
            >>> ds.write_json("s3://bucket/path") # doctest: +SKIP

        Time complexity: O(dataset size / parallelism)

        Args:
            path: The path to the destination root directory, where json
                files will be written to.
            filesystem: The filesystem implementation to write to.
            try_create_dir: Try to create all directories in destination path
                if True. Does nothing if all directories already exist.
            arrow_open_stream_args: kwargs passed to
                pyarrow.fs.FileSystem.open_output_stream
            block_path_provider: BlockWritePathProvider implementation to
                write each dataset block to a custom output path.
            pandas_json_args_fn: Callable that returns a dictionary of write
                arguments to use when writing each block to a file. Overrides
                any duplicate keys from pandas_json_args. This should be used
                instead of pandas_json_args if any of your write arguments
                cannot be pickled, or if you'd like to lazily resolve the write
                arguments for each dataset block.
            ray_remote_args: Kwargs passed to ray.remote in the write tasks.
            pandas_json_args: These args will be passed to
                pandas.DataFrame.to_json(), which we use under the hood to
                write out each Datasets block. These
                are dict(orient="records", lines=True) by default.
        """
        self.write_datasource(
            JSONDatasource(),
            ray_remote_args=ray_remote_args,
            path=path,
            dataset_uuid=self._uuid,
            filesystem=filesystem,
            try_create_dir=try_create_dir,
            open_stream_args=arrow_open_stream_args,
            block_path_provider=block_path_provider,
            write_args_fn=pandas_json_args_fn,
            **pandas_json_args,
        )

    @ConsumptionAPI
    def write_csv(
        self,
        path: str,
        *,
        filesystem: Optional["pyarrow.fs.FileSystem"] = None,
        try_create_dir: bool = True,
        arrow_open_stream_args: Optional[Dict[str, Any]] = None,
        block_path_provider: BlockWritePathProvider = DefaultBlockWritePathProvider(),
        arrow_csv_args_fn: Callable[[], Dict[str, Any]] = lambda: {},
        ray_remote_args: Dict[str, Any] = None,
        **arrow_csv_args,
    ) -> None:
        """Write the dataset to csv.

        This is only supported for datasets convertible to Arrow records.
        To control the number of files, use ``.repartition()``.

        Unless a custom block path provider is given, the format of the output
        files will be {uuid}_{block_idx}.csv, where ``uuid`` is an unique id
        for the dataset.

        Examples:
            >>> import ray
            >>> ds = ray.data.range(100) # doctest: +SKIP
            >>> ds.write_csv("s3://bucket/path") # doctest: +SKIP

        Time complexity: O(dataset size / parallelism)

        Args:
            path: The path to the destination root directory, where csv
                files will be written to.
            filesystem: The filesystem implementation to write to.
            try_create_dir: Try to create all directories in destination path
                if True. Does nothing if all directories already exist.
            arrow_open_stream_args: kwargs passed to
                pyarrow.fs.FileSystem.open_output_stream
            block_path_provider: BlockWritePathProvider implementation to
                write each dataset block to a custom output path.
            arrow_csv_args_fn: Callable that returns a dictionary of write
                arguments to use when writing each block to a file. Overrides
                any duplicate keys from arrow_csv_args. This should be used
                instead of arrow_csv_args if any of your write arguments
                cannot be pickled, or if you'd like to lazily resolve the write
                arguments for each dataset block.
            ray_remote_args: Kwargs passed to ray.remote in the write tasks.
            arrow_csv_args: Other CSV write options to pass to pyarrow.
        """
        self.write_datasource(
            CSVDatasource(),
            ray_remote_args=ray_remote_args,
            path=path,
            dataset_uuid=self._uuid,
            filesystem=filesystem,
            try_create_dir=try_create_dir,
            open_stream_args=arrow_open_stream_args,
            block_path_provider=block_path_provider,
            write_args_fn=arrow_csv_args_fn,
            **arrow_csv_args,
        )

    @ConsumptionAPI
    def write_tfrecords(
        self,
        path: str,
        *,
        filesystem: Optional["pyarrow.fs.FileSystem"] = None,
        try_create_dir: bool = True,
        arrow_open_stream_args: Optional[Dict[str, Any]] = None,
        block_path_provider: BlockWritePathProvider = DefaultBlockWritePathProvider(),
        ray_remote_args: Dict[str, Any] = None,
    ) -> None:
        """Write the dataset to TFRecord files.

        The `TFRecord <https://www.tensorflow.org/tutorials/load_data/tfrecord>`_
        files will contain
        `tf.train.Example <https://www.tensorflow.org/api_docs/python/tf/train/Example>`_ # noqa: E501
        records, with one Example record for each row in the dataset.

        .. warning::
            tf.train.Feature only natively stores ints, floats, and bytes,
            so this function only supports datasets with these data types,
            and will error if the dataset contains unsupported types.

        This is only supported for datasets convertible to Arrow records.
        To control the number of files, use ``.repartition()``.

        Unless a custom block path provider is given, the format of the output
        files will be {uuid}_{block_idx}.tfrecords, where ``uuid`` is an unique id
        for the dataset.

        Examples:
            >>> import ray
            >>> ds = ray.data.from_items([
            ...     { "name": "foo", "score": 42 },
            ...     { "name": "bar", "score": 43 },
            ... ])
            >>> ds.write_tfrecords("s3://bucket/path") # doctest: +SKIP

        Time complexity: O(dataset size / parallelism)

        Args:
            path: The path to the destination root directory, where tfrecords
                files will be written to.
            filesystem: The filesystem implementation to write to.
            try_create_dir: Try to create all directories in destination path
                if True. Does nothing if all directories already exist.
            arrow_open_stream_args: kwargs passed to
                pyarrow.fs.FileSystem.open_output_stream
            block_path_provider: BlockWritePathProvider implementation to
                write each dataset block to a custom output path.
            ray_remote_args: Kwargs passed to ray.remote in the write tasks.

        """

        self.write_datasource(
            TFRecordDatasource(),
            ray_remote_args=ray_remote_args,
            path=path,
            dataset_uuid=self._uuid,
            filesystem=filesystem,
            try_create_dir=try_create_dir,
            open_stream_args=arrow_open_stream_args,
            block_path_provider=block_path_provider,
        )

    @ConsumptionAPI
    def write_numpy(
        self,
        path: str,
        *,
        column: str = TENSOR_COLUMN_NAME,
        filesystem: Optional["pyarrow.fs.FileSystem"] = None,
        try_create_dir: bool = True,
        arrow_open_stream_args: Optional[Dict[str, Any]] = None,
        block_path_provider: BlockWritePathProvider = DefaultBlockWritePathProvider(),
        ray_remote_args: Dict[str, Any] = None,
    ) -> None:
        """Write a tensor column of the dataset to npy files.

        This is only supported for datasets convertible to Arrow records that
        contain a TensorArray column. To control the number of files, use
        ``.repartition()``.

        Unless a custom block path provider is given, the format of the output
        files will be {self._uuid}_{block_idx}.npy, where ``uuid`` is an unique
        id for the dataset.

        Examples:
            >>> import ray
            >>> ds = ray.data.range(100) # doctest: +SKIP
            >>> ds.write_numpy("s3://bucket/path") # doctest: +SKIP

        Time complexity: O(dataset size / parallelism)

        Args:
            path: The path to the destination root directory, where npy
                files will be written to.
            column: The name of the table column that contains the tensor to
                be written. The default is ``"__value__"``, the column name that
                Datasets uses for storing tensors in single-column tables.
            filesystem: The filesystem implementation to write to.
            try_create_dir: Try to create all directories in destination path
                if True. Does nothing if all directories already exist.
            arrow_open_stream_args: kwargs passed to
                pyarrow.fs.FileSystem.open_output_stream
            block_path_provider: BlockWritePathProvider implementation to
                write each dataset block to a custom output path.
            ray_remote_args: Kwargs passed to ray.remote in the write tasks.
        """
        self.write_datasource(
            NumpyDatasource(),
            ray_remote_args=ray_remote_args,
            path=path,
            dataset_uuid=self._uuid,
            column=column,
            filesystem=filesystem,
            try_create_dir=try_create_dir,
            open_stream_args=arrow_open_stream_args,
            block_path_provider=block_path_provider,
        )
<<<<<<< HEAD
        
    def write_dbapi2(
        self,
        connect_fn: Callable,
        connect_properties: Dict[str, Any] = {},
        *,
        table: Optional[str] = None,
        mode: str = 'direct',
        ray_remote_args: Dict[str, Any] = None,
        **dbapi2_kwargs: Dict[str,Any]
    ) -> None:
        from ray.data.datasource import DBAPI2Connector, DBAPI2Datasource
        connector = DBAPI2Connector(connect_fn, **connect_properties)
        datasource = DBAPI2Datasource(connector)
        self.write_datasource(
            datasource,
            table=table,
            mode=mode,
            ray_remote_args=ray_remote_args,
            **dbapi2_kwargs
        )
    
    def write_databricks(
        self,
        connect_properties: Dict[str, Any] = {},
        *,
        table: Optional[str] = None,
        mode: str = 'copyinto',
        stage_uri: Optional[str] = None,
        credential: Optional[Union[str,Dict[str,str]]] = None,
        ray_remote_args: Dict[str, Any] = None,
        parquet_kwargs: Dict[str,Any] = {},
        **databricks_kwargs: Dict[str,Any]
    ) -> None:  
        from ray.data.datasource import DatabricksConnector, DatabricksDatasource
        connector = DatabricksConnector(**connect_properties)
        datasource = DatabricksDatasource(connector)
        self.write_datasource(
            datasource,
            table=table,
            mode=mode,
            stage_uri=stage_uri,
            credential=credential,
            ray_remote_args=ray_remote_args,
            parquet_kwargs=parquet_kwargs,
            **databricks_kwargs
        )
 
    def write_snowflake(
        self,
        connect_properties: Dict[str, Any] = {},
        *,
        table: Optional[str] = None,
        ray_remote_args: Dict[str, Any] = None,
        **snowflake_kwargs
    ) -> None:
        from ray.data.datasource import SnowflakeConnector, SnowflakeDatasource 
        connector = SnowflakeConnector(**connect_properties)
        datasource = SnowflakeDatasource(connector)
        self.write_datasource(
            datasource,
            table=table,
            ray_remote_args=ray_remote_args,
            **snowflake_kwargs
        )
        
=======

    @ConsumptionAPI
>>>>>>> 3ef2c639
    def write_mongo(
        self,
        uri: str,
        database: str,
        collection: str,
        ray_remote_args: Dict[str, Any] = None,
    ) -> None:
        """Write the dataset to a MongoDB datasource.

        This is only supported for datasets convertible to Arrow records.
        To control the number of parallel write tasks, use ``.repartition()``
        before calling this method.

        .. note::
            Currently, this supports only a subset of the pyarrow's types, due to the
            limitation of pymongoarrow which is used underneath. Writing unsupported
            types will fail on type checking. See all the supported types at:
            https://mongo-arrow.readthedocs.io/en/latest/supported_types.html.

        .. note::
            The records will be inserted into MongoDB as new documents. If a record has
            the _id field, this _id must be non-existent in MongoDB, otherwise the write
            will be rejected and fail (hence preexisting documents are protected from
            being mutated). It's fine to not have _id field in record and MongoDB will
            auto generate one at insertion.

        Examples:
            >>> import ray
            >>> import pandas as pd
            >>> docs = [{"title": "MongoDB Datasource test"} for key in range(4)]
            >>> ds = ray.data.from_pandas(pd.DataFrame(docs))
            >>> ds.write_mongo( # doctest: +SKIP
            >>>     MongoDatasource(), # doctest: +SKIP
            >>>     uri="mongodb://username:password@mongodb0.example.com:27017/?authSource=admin", # noqa: E501 # doctest: +SKIP
            >>>     database="my_db", # doctest: +SKIP
            >>>     collection="my_collection", # doctest: +SKIP
            >>> ) # doctest: +SKIP

        Args:
            uri: The URI to the destination MongoDB where the dataset will be
                written to. For the URI format, see details in
                https://www.mongodb.com/docs/manual/reference/connection-string/.
            database: The name of the database. This database must exist otherwise
                ValueError will be raised.
            collection: The name of the collection in the database. This collection
                must exist otherwise ValueError will be raised.
            ray_remote_args: Kwargs passed to ray.remote in the write tasks.
        """
        from ray.data.datasource import MongoDatasource

        self.write_datasource(
            MongoDatasource(),
            ray_remote_args=ray_remote_args,
            uri=uri,
            database=database,
            collection=collection,
        )

    @ConsumptionAPI
    def write_datasource(
        self,
        datasource: Datasource[T],
        *,
        ray_remote_args: Dict[str, Any] = None,
        **write_args,
    ) -> None:
        """Write the dataset to a custom datasource.

        Examples:
            >>> import ray
            >>> from ray.data.datasource import Datasource
            >>> ds = ray.data.range(100) # doctest: +SKIP
            >>> class CustomDatasource(Datasource): # doctest: +SKIP
            ...     # define custom data source
            ...     pass # doctest: +SKIP
            >>> ds.write_datasource(CustomDatasource(...)) # doctest: +SKIP

        Time complexity: O(dataset size / parallelism)

        Args:
            datasource: The datasource to write to.
            ray_remote_args: Kwargs passed to ray.remote in the write tasks.
            write_args: Additional write args to pass to the datasource.
        """
        if ray_remote_args is None:
            ray_remote_args = {}
        path = write_args.get("path", None)
        if path and _is_local_scheme(path):
            if ray.util.client.ray.is_connected():
                raise ValueError(
                    f"The local scheme paths {path} are not supported in Ray Client."
                )
            ray_remote_args["scheduling_strategy"] = NodeAffinitySchedulingStrategy(
                ray.get_runtime_context().get_node_id(),
                soft=False,
            )

        if hasattr(datasource, "write"):
            plan = self._plan.with_stage(
                OneToOneStage(
                    "write",
                    generate_write_fn(datasource, **write_args),
                    "tasks",
                    ray_remote_args,
                    fn=lambda x: x,
                )
            )

            logical_plan = self._logical_plan
            if logical_plan is not None:
                write_op = Write(
                    logical_plan.dag,
                    datasource,
                    ray_remote_args=ray_remote_args,
                    **write_args,
                )
                logical_plan = LogicalPlan(write_op)

            try:
                self._write_ds = Dataset(
                    plan, self._epoch, self._lazy, logical_plan
                ).fully_executed()
                datasource.on_write_complete(
                    ray.get(self._write_ds._plan.execute().get_blocks())
                )
            except Exception as e:
                datasource.on_write_failed([], e)
                raise
        else:
            logger.warning(
                "The Datasource.do_write() is deprecated in "
                "Ray 2.4 and will be removed in future release. Use "
                "Datasource.write() instead."
            )

            ctx = DatasetContext.get_current()
            blocks, metadata = zip(*self._plan.execute().get_blocks_with_metadata())
            # Prepare write in a remote task so that in Ray client mode, we
            # don't do metadata resolution from the client machine.
            do_write = cached_remote_fn(_do_write, retry_exceptions=False, num_cpus=0)
            write_results: List[ObjectRef[WriteResult]] = ray.get(
                do_write.remote(
                    datasource,
                    ctx,
                    blocks,
                    metadata,
                    ray_remote_args,
                    _wrap_arrow_serialization_workaround(write_args),
                )
            )

            progress = ProgressBar("Write Progress", len(write_results))
            try:
                progress.block_until_complete(write_results)
                datasource.on_write_complete(ray.get(write_results))
            except Exception as e:
                datasource.on_write_failed(write_results, e)
                raise
            finally:
                progress.close()

    @ConsumptionAPI(
        delegate=(
            "Calling any of the consumption methods on the returned ``DatasetIterator``"
        )
    )
    def iterator(self) -> DatasetIterator:
        """Return a :class:`~ray.data.DatasetIterator` that
        can be used to repeatedly iterate over the dataset.

        Examples:
            >>> import ray
            >>> for batch in ray.data.range(
            ...     1000000
            ... ).iterator().iter_batches(): # doctest: +SKIP
            ...     print(batch) # doctest: +SKIP

        .. note::
            It is recommended to use ``DatasetIterator`` methods over directly
            calling methods such as ``iter_batches()``.
        """
        return BulkDatasetIterator(self)

    @ConsumptionAPI
    def iter_rows(self, *, prefetch_blocks: int = 0) -> Iterator[Union[T, TableRow]]:
        """Return a local row iterator over the dataset.

        If the dataset is a tabular dataset (Arrow/Pandas blocks), dict-like mappings
        :py:class:`~ray.data.row.TableRow` are yielded for each row by the iterator.
        If the dataset is not tabular, the raw row is yielded.

        Examples:
            >>> import ray
            >>> for i in ray.data.range(1000000).iter_rows(): # doctest: +SKIP
            ...     print(i) # doctest: +SKIP

        Time complexity: O(1)

        Args:
            prefetch_blocks: The number of blocks to prefetch ahead of the
                current block during the scan.

        Returns:
            A local iterator over the entire dataset.
        """
        # During row-based ops, we also choose a batch format that lines up with the
        # current dataset format in order to eliminate unnecessary copies and type
        # conversions.
        ctx = DatasetContext.get_current()
        if ctx.use_streaming_executor:
            # TODO: calling dataset_format() triggers bulk execution.
            batch_format = "default"
        else:
            try:
                dataset_format = self.dataset_format()
            except ValueError:
                # Dataset is empty or cleared, so fall back to "default".
                batch_format = "default"
            else:
                batch_format = (
                    "pyarrow"
                    if dataset_format == BlockFormat.ARROW
                    else "pandas"
                    if dataset_format == BlockFormat.PANDAS
                    else "default"
                )
        for batch in self.iter_batches(
            batch_size=None, prefetch_blocks=prefetch_blocks, batch_format=batch_format
        ):
            batch = BlockAccessor.for_block(batch)
            for row in batch.iter_rows():
                yield row

    @ConsumptionAPI
    def iter_batches(
        self,
        *,
        prefetch_blocks: int = 0,
        batch_size: Optional[int] = 256,
        batch_format: str = "default",
        drop_last: bool = False,
        local_shuffle_buffer_size: Optional[int] = None,
        local_shuffle_seed: Optional[int] = None,
    ) -> Iterator[DataBatch]:
        """Return a local batched iterator over the dataset.

        Examples:
            >>> import ray
            >>> for batch in ray.data.range(1000000).iter_batches(): # doctest: +SKIP
            ...     print(batch) # doctest: +SKIP

        Time complexity: O(1)

        Args:
            prefetch_blocks: The number of blocks to prefetch ahead of the
                current block during the scan.
            batch_size: The number of rows in each batch, or None to use entire blocks
                as batches (blocks may contain different number of rows).
                The final batch may include fewer than ``batch_size`` rows if
                ``drop_last`` is ``False``. Defaults to 256.
            batch_format: The format in which to return each batch.
                Specify "default" to use the default block format (promoting
                tables to Pandas and tensors to NumPy), "pandas" to select
                ``pandas.DataFrame``, "pyarrow" to select ``pyarrow.Table``, or "numpy"
                to select ``numpy.ndarray`` for tensor datasets and
                ``Dict[str, numpy.ndarray]`` for tabular datasets. Default is "default".
            drop_last: Whether to drop the last batch if it's incomplete.
            local_shuffle_buffer_size: If non-None, the data will be randomly shuffled
                using a local in-memory shuffle buffer, and this value will serve as the
                minimum number of rows that must be in the local in-memory shuffle
                buffer in order to yield a batch. When there are no more rows to add to
                the buffer, the remaining rows in the buffer will be drained.
            local_shuffle_seed: The seed to use for the local random shuffle.

        Returns:
            An iterator over record batches.
        """
        if batch_format == "native":
            warnings.warn(
                "The 'native' batch format has been renamed 'default'.",
                DeprecationWarning,
            )

        block_iterator, stats, executor = self._plan.execute_to_iterator()
        self._current_executor = executor
        time_start = time.perf_counter()

        yield from batch_block_refs(
            block_iterator,
            stats=stats,
            prefetch_blocks=prefetch_blocks,
            batch_size=batch_size,
            batch_format=batch_format,
            drop_last=drop_last,
            shuffle_buffer_min_size=local_shuffle_buffer_size,
            shuffle_seed=local_shuffle_seed,
        )

        stats.iter_total_s.add(time.perf_counter() - time_start)

    @ConsumptionAPI
    def iter_torch_batches(
        self,
        *,
        prefetch_blocks: int = 0,
        batch_size: Optional[int] = 256,
        dtypes: Optional[Union["torch.dtype", Dict[str, "torch.dtype"]]] = None,
        device: Optional[str] = None,
        drop_last: bool = False,
        local_shuffle_buffer_size: Optional[int] = None,
        local_shuffle_seed: Optional[int] = None,
    ) -> Iterator["TorchTensorBatchType"]:
        """Return a local batched iterator of Torch Tensors over the dataset.

        This iterator will yield single-tensor batches if the underlying dataset
        consists of a single column; otherwise, it will yield a dictionary of
        column-tensors. If looking for more flexibility in the tensor conversion (e.g.
        casting dtypes) or the batch format, try use `.iter_batches` directly, which is
        a lower-level API.

        Examples:
            >>> import ray
            >>> for batch in ray.data.range( # doctest: +SKIP
            ...     12,
            ... ).iter_torch_batches(batch_size=4):
            ...     print(batch.shape) # doctest: +SKIP
            torch.Size([4, 1])
            torch.Size([4, 1])
            torch.Size([4, 1])

        Time complexity: O(1)

        Args:
            prefetch_blocks: The number of blocks to prefetch ahead of the
                current block during the scan.
            batch_size: The number of rows in each batch, or None to use entire blocks
                as batches (blocks may contain different number of rows).
                The final batch may include fewer than ``batch_size`` rows if
                ``drop_last`` is ``False``. Defaults to 256.
            dtypes: The Torch dtype(s) for the created tensor(s); if None, the dtype
                will be inferred from the tensor data.
            device: The device on which the tensor should be placed; if None, the Torch
                tensor will be constructed on the CPU.
            drop_last: Whether to drop the last batch if it's incomplete.
            local_shuffle_buffer_size: If non-None, the data will be randomly shuffled
                using a local in-memory shuffle buffer, and this value will serve as the
                minimum number of rows that must be in the local in-memory shuffle
                buffer in order to yield a batch. When there are no more rows to add to
                the buffer, the remaining rows in the buffer will be drained. This
                buffer size must be greater than or equal to ``batch_size``, and
                therefore ``batch_size`` must also be specified when using local
                shuffling.
            local_shuffle_seed: The seed to use for the local random shuffle.

        Returns:
            An iterator over Torch Tensor batches.
        """
        from ray.air._internal.torch_utils import (
            convert_ndarray_batch_to_torch_tensor_batch,
        )

        for batch in self.iter_batches(
            prefetch_blocks=prefetch_blocks,
            batch_size=batch_size,
            batch_format="numpy",
            drop_last=drop_last,
            local_shuffle_buffer_size=local_shuffle_buffer_size,
            local_shuffle_seed=local_shuffle_seed,
        ):
            yield convert_ndarray_batch_to_torch_tensor_batch(
                batch,
                dtypes=dtypes,
                device=device,
            )

    @ConsumptionAPI
    def iter_tf_batches(
        self,
        *,
        prefetch_blocks: int = 0,
        batch_size: Optional[int] = 256,
        dtypes: Optional[Union["tf.dtypes.DType", Dict[str, "tf.dtypes.DType"]]] = None,
        drop_last: bool = False,
        local_shuffle_buffer_size: Optional[int] = None,
        local_shuffle_seed: Optional[int] = None,
    ) -> Iterator[TensorFlowTensorBatchType]:
        """Return a local batched iterator of TensorFlow Tensors over the dataset.

        This iterator will yield single-tensor batches of the underlying dataset
        consists of a single column; otherwise, it will yield a dictionary of
        column-tensors.

        .. tip::
            If you don't need the additional flexibility provided by this method,
            consider using :meth:`~ray.data.Dataset.to_tf` instead. It's easier
            to use.

        Examples:
            >>> import ray
            >>> for batch in ray.data.range( # doctest: +SKIP
            ...     12,
            ... ).iter_tf_batches(batch_size=4):
            ...     print(batch.shape) # doctest: +SKIP
            (4, 1)
            (4, 1)
            (4, 1)

        Time complexity: O(1)

        Args:
            prefetch_blocks: The number of blocks to prefetch ahead of the
                current block during the scan.
            batch_size: The number of rows in each batch, or None to use entire blocks
                as batches (blocks may contain different number of rows).
                The final batch may include fewer than ``batch_size`` rows if
                ``drop_last`` is ``False``. Defaults to 256.
            dtypes: The TensorFlow dtype(s) for the created tensor(s); if None, the
                dtype will be inferred from the tensor data.
            drop_last: Whether to drop the last batch if it's incomplete.
            local_shuffle_buffer_size: If non-None, the data will be randomly shuffled
                using a local in-memory shuffle buffer, and this value will serve as the
                minimum number of rows that must be in the local in-memory shuffle
                buffer in order to yield a batch. When there are no more rows to add to
                the buffer, the remaining rows in the buffer will be drained. This
                buffer size must be greater than or equal to ``batch_size``, and
                therefore ``batch_size`` must also be specified when using local
                shuffling.
            local_shuffle_seed: The seed to use for the local random shuffle.

        Returns:
            An iterator over TensorFlow Tensor batches.
        """
        from ray.air._internal.tensorflow_utils import (
            convert_ndarray_batch_to_tf_tensor_batch,
        )

        for batch in self.iter_batches(
            prefetch_blocks=prefetch_blocks,
            batch_size=batch_size,
            batch_format="numpy",
            drop_last=drop_last,
            local_shuffle_buffer_size=local_shuffle_buffer_size,
            local_shuffle_seed=local_shuffle_seed,
        ):
            yield convert_ndarray_batch_to_tf_tensor_batch(batch, dtypes=dtypes)

    @ConsumptionAPI(pattern="Time complexity:")
    def to_torch(
        self,
        *,
        label_column: Optional[str] = None,
        feature_columns: Optional[
            Union[List[str], List[List[str]], Dict[str, List[str]]]
        ] = None,
        label_column_dtype: Optional["torch.dtype"] = None,
        feature_column_dtypes: Optional[
            Union["torch.dtype", List["torch.dtype"], Dict[str, "torch.dtype"]]
        ] = None,
        batch_size: int = 1,
        prefetch_blocks: int = 0,
        drop_last: bool = False,
        local_shuffle_buffer_size: Optional[int] = None,
        local_shuffle_seed: Optional[int] = None,
        unsqueeze_label_tensor: bool = True,
        unsqueeze_feature_tensors: bool = True,
    ) -> "torch.utils.data.IterableDataset":
        """Return a Torch IterableDataset over this dataset.

        This is only supported for datasets convertible to Arrow records.

        It is recommended to use the returned ``IterableDataset`` directly
        instead of passing it into a torch ``DataLoader``.

        Each element in IterableDataset will be a tuple consisting of 2
        elements. The first item contains the feature tensor(s), and the
        second item is the label tensor. Those can take on different
        forms, depending on the specified arguments.

        For the features tensor (N is the ``batch_size`` and n, m, k
        are the number of features per tensor):

        * If ``feature_columns`` is a ``List[str]``, the features will be
          a tensor of shape (N, n), with columns corresponding to
          ``feature_columns``

        * If ``feature_columns`` is a ``List[List[str]]``, the features will be
          a list of tensors of shape [(N, m),...,(N, k)], with columns of each
          tensor corresponding to the elements of ``feature_columns``

        * If ``feature_columns`` is a ``Dict[str, List[str]]``, the features
          will be a dict of key-tensor pairs of shape
          {key1: (N, m),..., keyN: (N, k)}, with columns of each
          tensor corresponding to the value of ``feature_columns`` under the
          key.

        If ``unsqueeze_label_tensor=True`` (default), the label tensor will be
        of shape (N, 1). Otherwise, it will be of shape (N,).
        If ``label_column`` is specified as ``None``, then no column from the
        ``Dataset`` will be treated as the label, and the output label tensor
        will be ``None``.

        Note that you probably want to call ``.split()`` on this dataset if
        there are to be multiple Torch workers consuming the data.

        Time complexity: O(1)

        Args:
            label_column: The name of the column used as the
                label (second element of the output list). Can be None for
                prediction, in which case the second element of returned
                tuple will also be None.
            feature_columns: The names of the columns
                to use as the features. Can be a list of lists or
                a dict of string-list pairs for multi-tensor output.
                If None, then use all columns except the label column as
                the features.
            label_column_dtype: The torch dtype to
                use for the label column. If None, then automatically infer
                the dtype.
            feature_column_dtypes: The dtypes to use for the feature
                tensors. This should match the format of ``feature_columns``,
                or be a single dtype, in which case it will be applied to
                all tensors. If None, then automatically infer the dtype.
            batch_size: How many samples per batch to yield at a time.
                Defaults to 1.
            prefetch_blocks: The number of blocks to prefetch ahead of
                the current block during the scan.
            drop_last: Set to True to drop the last incomplete batch,
                if the dataset size is not divisible by the batch size. If
                False and the size of dataset is not divisible by the batch
                size, then the last batch will be smaller. Defaults to False.
            local_shuffle_buffer_size: If non-None, the data will be randomly shuffled
                using a local in-memory shuffle buffer, and this value will serve as the
                minimum number of rows that must be in the local in-memory shuffle
                buffer in order to yield a batch. When there are no more rows to add to
                the buffer, the remaining rows in the buffer will be drained. This
                buffer size must be greater than or equal to ``batch_size``, and
                therefore ``batch_size`` must also be specified when using local
                shuffling.
            local_shuffle_seed: The seed to use for the local random shuffle.
            unsqueeze_label_tensor: If set to True, the label tensor
                will be unsqueezed (reshaped to (N, 1)). Otherwise, it will
                be left as is, that is (N, ). In general, regression loss
                functions expect an unsqueezed tensor, while classification
                loss functions expect a squeezed one. Defaults to True.
            unsqueeze_feature_tensors: If set to True, the features tensors
                will be unsqueezed (reshaped to (N, 1)) before being concatenated into
                the final features tensor. Otherwise, they will be left as is, that is
                (N, ). Defaults to True.

        Returns:
            A torch IterableDataset.
        """
        import torch

        from ray.air._internal.torch_utils import convert_pandas_to_torch_tensor
        from ray.data._internal.torch_iterable_dataset import TorchIterableDataset

        # If an empty collection is passed in, treat it the same as None
        if not feature_columns:
            feature_columns = None

        if feature_column_dtypes and not isinstance(feature_column_dtypes, torch.dtype):
            if isinstance(feature_columns, dict):
                if not isinstance(feature_column_dtypes, dict):
                    raise TypeError(
                        "If `feature_columns` is a dict, "
                        "`feature_column_dtypes` must be None, `torch.dtype`,"
                        f" or dict, got {type(feature_column_dtypes)}."
                    )
                if set(feature_columns) != set(feature_column_dtypes):
                    raise ValueError(
                        "`feature_columns` and `feature_column_dtypes` "
                        "must have the same keys."
                    )
                if any(not subcolumns for subcolumns in feature_columns.values()):
                    raise ValueError("column list may not be empty")
            elif isinstance(feature_columns[0], (list, tuple)):
                if not isinstance(feature_column_dtypes, (list, tuple)):
                    raise TypeError(
                        "If `feature_columns` is a list of lists, "
                        "`feature_column_dtypes` must be None, `torch.dtype`,"
                        f" or a sequence, got {type(feature_column_dtypes)}."
                    )
                if len(feature_columns) != len(feature_column_dtypes):
                    raise ValueError(
                        "`feature_columns` and `feature_column_dtypes` "
                        "must have the same length."
                    )
                if any(not subcolumns for subcolumns in feature_columns):
                    raise ValueError("column list may not be empty")

        def make_generator():
            for batch in self.iter_batches(
                batch_size=batch_size,
                batch_format="pandas",
                prefetch_blocks=prefetch_blocks,
                drop_last=drop_last,
                local_shuffle_buffer_size=local_shuffle_buffer_size,
                local_shuffle_seed=local_shuffle_seed,
            ):
                if label_column:
                    label_tensor = convert_pandas_to_torch_tensor(
                        batch,
                        [label_column],
                        label_column_dtype,
                        unsqueeze=unsqueeze_label_tensor,
                    )
                    batch.pop(label_column)
                else:
                    label_tensor = None

                if isinstance(feature_columns, dict):
                    features_tensor = {
                        key: convert_pandas_to_torch_tensor(
                            batch,
                            feature_columns[key],
                            feature_column_dtypes[key]
                            if isinstance(feature_column_dtypes, dict)
                            else feature_column_dtypes,
                            unsqueeze=unsqueeze_feature_tensors,
                        )
                        for key in feature_columns
                    }
                else:
                    features_tensor = convert_pandas_to_torch_tensor(
                        batch,
                        columns=feature_columns,
                        column_dtypes=feature_column_dtypes,
                        unsqueeze=unsqueeze_feature_tensors,
                    )

                yield (features_tensor, label_tensor)

        return TorchIterableDataset(make_generator)

    @ConsumptionAPI
    def to_tf(
        self,
        feature_columns: Union[str, List[str]],
        label_columns: Union[str, List[str]],
        *,
        prefetch_blocks: int = 0,
        batch_size: int = 1,
        drop_last: bool = False,
        local_shuffle_buffer_size: Optional[int] = None,
        local_shuffle_seed: Optional[int] = None,
    ) -> "tf.data.Dataset":
        """Return a TF Dataset over this dataset.

        .. warning::
            If your dataset contains ragged tensors, this method errors. To prevent
            errors, resize tensors or
            :ref:`disable tensor extension casting <disable_tensor_extension_casting>`.

        Examples:
            >>> import ray
            >>> ds = ray.data.read_csv("s3://anonymous@air-example-data/iris.csv")
            >>> ds
            Dataset(num_blocks=1, num_rows=150, schema={sepal length (cm): double, sepal width (cm): double, petal length (cm): double, petal width (cm): double, target: int64})

            If your model accepts a single tensor as input, specify a single feature column.

            >>> ds.to_tf(feature_columns="sepal length (cm)", label_columns="target")  # doctest: +SKIP
            <_OptionsDataset element_spec=(TensorSpec(shape=(None,), dtype=tf.float64, name='sepal length (cm)'), TensorSpec(shape=(None,), dtype=tf.int64, name='target'))>

            If your model accepts a dictionary as input, specify a list of feature columns.

            >>> ds.to_tf(["sepal length (cm)", "sepal width (cm)"], "target")  # doctest: +SKIP
            <_OptionsDataset element_spec=({'sepal length (cm)': TensorSpec(shape=(None,), dtype=tf.float64, name='sepal length (cm)'), 'sepal width (cm)': TensorSpec(shape=(None,), dtype=tf.float64, name='sepal width (cm)')}, TensorSpec(shape=(None,), dtype=tf.int64, name='target'))>

            If your dataset contains multiple features but your model accepts a single
            tensor as input, combine features with
            :class:`~ray.data.preprocessors.Concatenator`.

            >>> from ray.data.preprocessors import Concatenator
            >>> preprocessor = Concatenator(output_column_name="features", exclude="target")
            >>> ds = preprocessor.transform(ds)
            >>> ds
            Dataset(num_blocks=1, num_rows=150, schema={target: int64, features: TensorDtype(shape=(4,), dtype=float64)})
            >>> ds.to_tf("features", "target")  # doctest: +SKIP
            <_OptionsDataset element_spec=(TensorSpec(shape=(None, 4), dtype=tf.float64, name='features'), TensorSpec(shape=(None,), dtype=tf.int64, name='target'))>

        Args:
            feature_columns: Columns that correspond to model inputs. If this is a
                string, the input data is a tensor. If this is a list, the input data
                is a ``dict`` that maps column names to their tensor representation.
            label_column: Columns that correspond to model targets. If this is a
                string, the target data is a tensor. If this is a list, the target data
                is a ``dict`` that maps column names to their tensor representation.
            prefetch_blocks: The number of blocks to prefetch ahead of the
                current block during the scan.
            batch_size: Record batch size. Defaults to 1.
            drop_last: Set to True to drop the last incomplete batch,
                if the dataset size is not divisible by the batch size. If
                False and the size of dataset is not divisible by the batch
                size, then the last batch will be smaller. Defaults to False.
            local_shuffle_buffer_size: If non-None, the data will be randomly shuffled
                using a local in-memory shuffle buffer, and this value will serve as the
                minimum number of rows that must be in the local in-memory shuffle
                buffer in order to yield a batch. When there are no more rows to add to
                the buffer, the remaining rows in the buffer will be drained. This
                buffer size must be greater than or equal to ``batch_size``, and
                therefore ``batch_size`` must also be specified when using local
                shuffling.
            local_shuffle_seed: The seed to use for the local random shuffle.

        Returns:
            A ``tf.data.Dataset`` that yields inputs and targets.

        .. seealso::

            :meth:`~ray.data.Dataset.iter_tf_batches`
                Call this method if you need more flexibility.

        """  # noqa: E501

        return self.iterator().to_tf(
            feature_columns=feature_columns,
            label_columns=label_columns,
            prefetch_blocks=prefetch_blocks,
            drop_last=drop_last,
            batch_size=batch_size,
            local_shuffle_buffer_size=local_shuffle_buffer_size,
            local_shuffle_seed=local_shuffle_seed,
        )

    @ConsumptionAPI(pattern="Time complexity:")
    def to_dask(
        self,
        meta: Union[
            "pandas.DataFrame",
            "pandas.Series",
            Dict[str, Any],
            Iterable[Any],
            Tuple[Any],
            None,
        ] = None,
    ) -> "dask.DataFrame":
        """Convert this dataset into a Dask DataFrame.

        This is only supported for datasets convertible to Arrow records.

        Note that this function will set the Dask scheduler to Dask-on-Ray
        globally, via the config.

        Time complexity: O(dataset size / parallelism)

        Args:
            meta: An empty pandas DataFrame or Series that matches the dtypes and column
                names of the Dataset. This metadata is necessary for many algorithms in
                dask dataframe to work. For ease of use, some alternative inputs are
                also available. Instead of a DataFrame, a dict of ``{name: dtype}`` or
                iterable of ``(name, dtype)`` can be provided (note that the order of
                the names should match the order of the columns). Instead of a series, a
                tuple of ``(name, dtype)`` can be used.
                By default, this will be inferred from the underlying Dataset schema,
                with this argument supplying an optional override.

        Returns:
            A Dask DataFrame created from this dataset.
        """
        import dask
        import dask.dataframe as dd
        import pandas as pd

        try:
            import pyarrow as pa
        except Exception:
            pa = None

        from ray.data._internal.pandas_block import PandasBlockSchema
        from ray.util.client.common import ClientObjectRef
        from ray.util.dask import ray_dask_get

        dask.config.set(scheduler=ray_dask_get)

        @dask.delayed
        def block_to_df(block: Block):
            if isinstance(block, (ray.ObjectRef, ClientObjectRef)):
                raise ValueError(
                    "Dataset.to_dask() must be used with Dask-on-Ray, please "
                    "set the Dask scheduler to ray_dask_get (located in "
                    "ray.util.dask)."
                )
            return _block_to_df(block)

        if meta is None:
            from ray.data.extensions import TensorDtype

            # Infer Dask metadata from Datasets schema.
            schema = self.schema(fetch_if_missing=True)
            if isinstance(schema, PandasBlockSchema):
                meta = pd.DataFrame(
                    {
                        col: pd.Series(
                            dtype=(
                                dtype
                                if not isinstance(dtype, TensorDtype)
                                else np.object_
                            )
                        )
                        for col, dtype in zip(schema.names, schema.types)
                    }
                )
            elif pa is not None and isinstance(schema, pa.Schema):
                from ray.data.extensions import ArrowTensorType

                if any(isinstance(type_, ArrowTensorType) for type_ in schema.types):
                    meta = pd.DataFrame(
                        {
                            col: pd.Series(
                                dtype=(
                                    dtype.to_pandas_dtype()
                                    if not isinstance(dtype, ArrowTensorType)
                                    else np.object_
                                )
                            )
                            for col, dtype in zip(schema.names, schema.types)
                        }
                    )
                else:
                    meta = schema.empty_table().to_pandas()

        ddf = dd.from_delayed(
            [block_to_df(block) for block in self.get_internal_block_refs()],
            meta=meta,
        )
        return ddf

    @ConsumptionAPI(pattern="Time complexity:")
    def to_mars(self) -> "mars.DataFrame":
        """Convert this dataset into a MARS dataframe.

        Time complexity: O(dataset size / parallelism)

        Returns:
            A MARS dataframe created from this dataset.
        """
        import pandas as pd
        import pyarrow as pa
        from mars.dataframe.datasource.read_raydataset import DataFrameReadRayDataset
        from mars.dataframe.utils import parse_index

        from ray.data._internal.pandas_block import PandasBlockSchema

        refs = self.to_pandas_refs()
        # remove this when https://github.com/mars-project/mars/issues/2945 got fixed
        schema = self.schema()
        if isinstance(schema, PandasBlockSchema):
            dtypes = pd.Series(schema.types, index=schema.names)
        elif isinstance(schema, pa.Schema):
            dtypes = schema.empty_table().to_pandas().dtypes
        else:
            raise NotImplementedError(f"Unsupported format of schema {schema}")
        index_value = parse_index(pd.RangeIndex(-1))
        columns_value = parse_index(dtypes.index, store_data=True)
        op = DataFrameReadRayDataset(refs=refs)
        return op(index_value=index_value, columns_value=columns_value, dtypes=dtypes)

    @ConsumptionAPI(pattern="Time complexity:")
    def to_modin(self) -> "modin.DataFrame":
        """Convert this dataset into a Modin dataframe.

        This works by first converting this dataset into a distributed set of
        Pandas dataframes (using ``.to_pandas_refs()``). Please see caveats
        there. Then the individual dataframes are used to create the modin
        DataFrame using
        ``modin.distributed.dataframe.pandas.partitions.from_partitions()``.

        This is only supported for datasets convertible to Arrow records.
        This function induces a copy of the data. For zero-copy access to the
        underlying data, consider using ``.to_arrow()`` or
        ``.get_internal_block_refs()``.

        Time complexity: O(dataset size / parallelism)

        Returns:
            A Modin dataframe created from this dataset.
        """

        from modin.distributed.dataframe.pandas.partitions import from_partitions

        pd_objs = self.to_pandas_refs()
        return from_partitions(pd_objs, axis=0)

    @ConsumptionAPI(pattern="Time complexity:")
    def to_spark(self, spark: "pyspark.sql.SparkSession") -> "pyspark.sql.DataFrame":
        """Convert this dataset into a Spark dataframe.

        Time complexity: O(dataset size / parallelism)

        Returns:
            A Spark dataframe created from this dataset.
        """
        import raydp

        return raydp.spark.ray_dataset_to_spark_dataframe(
            spark, self.schema(), self.get_internal_block_refs()
        )

    @ConsumptionAPI(pattern="Time complexity:")
    def to_pandas(self, limit: int = 100000) -> "pandas.DataFrame":
        """Convert this dataset into a single Pandas DataFrame.

        This is only supported for datasets convertible to Arrow or Pandas
        records. An error is raised if the number of records exceeds the
        provided limit. Note that you can use ``.limit()`` on the dataset
        beforehand to truncate the dataset manually.

        Time complexity: O(dataset size)

        Args:
            limit: The maximum number of records to return. An error will be
                raised if the limit is exceeded.

        Returns:
            A Pandas DataFrame created from this dataset, containing a limited
            number of records.
        """
        count = self.count()
        if count > limit:
            raise ValueError(
                f"The dataset has more than the given limit of {limit} "
                f"records: {count}. If you are sure that a DataFrame with "
                f"{count} rows will fit in local memory, use "
                f"ds.to_pandas(limit={count})."
            )
        blocks = self.get_internal_block_refs()
        output = DelegatingBlockBuilder()
        for block in blocks:
            output.add_block(ray.get(block))
        block = output.build()
        return _block_to_df(block)

    @ConsumptionAPI(pattern="Time complexity:")
    @DeveloperAPI
    def to_pandas_refs(self) -> List[ObjectRef["pandas.DataFrame"]]:
        """Convert this dataset into a distributed set of Pandas dataframes.

        This is only supported for datasets convertible to Arrow records.
        This function induces a copy of the data. For zero-copy access to the
        underlying data, consider using ``.to_arrow()`` or
        ``.get_internal_block_refs()``.

        Time complexity: O(dataset size / parallelism)

        Returns:
            A list of remote Pandas dataframes created from this dataset.
        """

        block_to_df = cached_remote_fn(_block_to_df)
        return [block_to_df.remote(block) for block in self.get_internal_block_refs()]

    @DeveloperAPI
    def to_numpy_refs(
        self, *, column: Optional[str] = None
    ) -> List[ObjectRef[np.ndarray]]:
        """Convert this dataset into a distributed set of NumPy ndarrays.

        This is only supported for datasets convertible to NumPy ndarrays.
        This function induces a copy of the data. For zero-copy access to the
        underlying data, consider using ``.to_arrow()`` or
        ``.get_internal_block_refs()``.

        Time complexity: O(dataset size / parallelism)

        Args:
            column: The name of the column to convert to numpy, or None to specify the
            entire row. If not specified for Arrow or Pandas blocks, each returned
            future will represent a dict of column ndarrays.

        Returns:
            A list of remote NumPy ndarrays created from this dataset.
        """
        block_to_ndarray = cached_remote_fn(_block_to_ndarray)
        return [
            block_to_ndarray.remote(block, column=column)
            for block in self.get_internal_block_refs()
        ]

    @ConsumptionAPI(pattern="Time complexity:")
    @DeveloperAPI
    def to_arrow_refs(self) -> List[ObjectRef["pyarrow.Table"]]:
        """Convert this dataset into a distributed set of Arrow tables.

        This is only supported for datasets convertible to Arrow records.
        This function is zero-copy if the existing data is already in Arrow
        format. Otherwise, the data will be converted to Arrow format.

        Time complexity: O(1) unless conversion is required.

        Returns:
            A list of remote Arrow tables created from this dataset.
        """
        blocks: List[ObjectRef[Block]] = self.get_internal_block_refs()

        if self.dataset_format() == BlockFormat.ARROW:
            # Zero-copy path.
            return blocks

        block_to_arrow = cached_remote_fn(_block_to_arrow)
        return [block_to_arrow.remote(block) for block in blocks]

    @ConsumptionAPI(pattern="Args:")
    def to_random_access_dataset(
        self,
        key: str,
        num_workers: Optional[int] = None,
    ) -> RandomAccessDataset:
        """Convert this Dataset into a distributed RandomAccessDataset (EXPERIMENTAL).

        RandomAccessDataset partitions the dataset across the cluster by the given sort
        key, providing efficient random access to records via binary search. A number
        of worker actors are created, each of which has zero-copy access to the
        underlying sorted data blocks of the Dataset.

        Note that the key must be unique in the dataset. If there are duplicate keys,
        an arbitrary value is returned.

        This is only supported for Arrow-format datasets.

        Args:
            key: The key column over which records can be queried.
            num_workers: The number of actors to use to serve random access queries.
                By default, this is determined by multiplying the number of Ray nodes
                in the cluster by four. As a rule of thumb, you can expect each worker
                to provide ~3000 records / second via ``get_async()``, and
                ~10000 records / second via ``multiget()``.
        """
        if num_workers is None:
            num_workers = 4 * len(ray.nodes())
        return RandomAccessDataset(self, key, num_workers=num_workers)

    @ConsumptionAPI
    def repeat(self, times: Optional[int] = None) -> "DatasetPipeline[T]":
        """Convert this into a DatasetPipeline by looping over this dataset.

        Transformations prior to the call to ``repeat()`` are evaluated once.
        Transformations done on the returned pipeline are evaluated on each
        loop of the pipeline over the base dataset.

        Note that every repeat of the dataset is considered an "epoch" for
        the purposes of ``DatasetPipeline.iter_epochs()``.

        Examples:
            >>> import ray
            >>> # Infinite pipeline of numbers [0, 5)
            >>> ray.data.range(5, parallelism=1).repeat().take()
            [0, 1, 2, 3, 4, 0, 1, 2, 3, 4, ...]
            >>> # Can apply transformations to the pipeline.
            >>> ray.data.range(5, parallelism=1).repeat().map(lambda x: -x).take()
            [0, -1, -2, -3, -4, 0, -1, -2, -3, -4, ...]
            >>> # Can shuffle each epoch (dataset) in the pipeline.
            >>> ray.data.range(5).repeat().random_shuffle().take() # doctest: +SKIP
            [2, 3, 0, 4, 1, 4, 0, 2, 1, 3, ...]

        Args:
            times: The number of times to loop over this dataset, or None
                to repeat indefinitely.
        """
        from ray.data._internal.plan import _rewrite_read_stage
        from ray.data.dataset_pipeline import DatasetPipeline

        ctx = DatasetContext.get_current()
        if self._plan.is_read_stage_equivalent() and ctx.optimize_fuse_read_stages:
            blocks, _, stages = self._plan._get_source_blocks_and_stages()
            blocks.clear()
            blocks, outer_stats, stages = _rewrite_read_stage(blocks, stages)
            read_stage = stages[0]
        else:
            blocks = self._plan.execute()
            outer_stats = self._plan.stats()
            read_stage = None
        uuid = self._get_uuid()
        outer_stats.dataset_uuid = uuid

        if times is not None and times < 1:
            raise ValueError("`times` must be >= 1, got {}".format(times))

        class Iterator:
            def __init__(self, blocks):
                self._blocks = blocks
                self._i = 0

            def __next__(self) -> Callable[[], "Dataset[T]"]:
                if times and self._i >= times:
                    raise StopIteration
                epoch = self._i
                blocks = self._blocks
                self._i += 1

                def gen():
                    ds = Dataset(
                        ExecutionPlan(
                            blocks, outer_stats, dataset_uuid=uuid, run_by_consumer=True
                        ),
                        epoch,
                        lazy=False,
                    )
                    ds._set_uuid(uuid)
                    return ds

                return gen

        class Iterable:
            def __init__(self, blocks):
                self._blocks = blocks

            def __iter__(self):
                return Iterator(self._blocks)

        pipe = DatasetPipeline(Iterable(blocks), False, length=times or float("inf"))
        if read_stage:
            pipe = pipe.foreach_window(
                lambda ds, read_stage=read_stage: Dataset(
                    ds._plan.with_stage(read_stage), ds._epoch, True
                )
            )
        return pipe

    def window(
        self,
        *,
        blocks_per_window: Optional[int] = None,
        bytes_per_window: Optional[int] = None,
    ) -> "DatasetPipeline[T]":
        """Convert this into a DatasetPipeline by windowing over data blocks.

        Transformations prior to the call to ``window()`` are evaluated in
        bulk on the entire dataset. Transformations done on the returned
        pipeline are evaluated incrementally per window of blocks as data is
        read from the output of the pipeline.

        Windowing execution allows for output to be read sooner without
        waiting for all transformations to fully execute, and can also improve
        efficiency if transforms use different resources (e.g., GPUs).

        Without windowing::

            [preprocessing......]
                                  [inference.......]
                                                     [write........]
            Time ----------------------------------------------------------->

        With windowing::

            [prep1] [prep2] [prep3]
                    [infer1] [infer2] [infer3]
                             [write1] [write2] [write3]
            Time ----------------------------------------------------------->

        Examples:
            >>> import ray
            >>> # Create an inference pipeline.
            >>> ds = ray.data.read_binary_files(dir) # doctest: +SKIP
            >>> infer = ... # doctest: +SKIP
            >>> pipe = ds.window(blocks_per_window=10).map(infer) # doctest: +SKIP
            DatasetPipeline(num_windows=40, num_stages=2)
            >>> # The higher the stage parallelism, the shorter the pipeline.
            >>> pipe = ds.window(blocks_per_window=20).map(infer) # doctest: +SKIP
            DatasetPipeline(num_windows=20, num_stages=2)
            >>> # Outputs can be incrementally read from the pipeline.
            >>> for item in pipe.iter_rows(): # doctest: +SKIP
            ...    print(item) # doctest: +SKIP

        Args:
            blocks_per_window: The window size (parallelism) in blocks.
                Increasing window size increases pipeline throughput, but also
                increases the latency to initial output, since it decreases the
                length of the pipeline. Setting this to infinity effectively
                disables pipelining.
            bytes_per_window: Specify the window size in bytes instead of blocks.
                This will be treated as an upper bound for the window size, but each
                window will still include at least one block. This is mutually
                exclusive with ``blocks_per_window``.
        """
        from ray.data._internal.plan import _rewrite_read_stage
        from ray.data.dataset_pipeline import DatasetPipeline

        if blocks_per_window is not None and bytes_per_window is not None:
            raise ValueError("Only one windowing scheme can be specified.")

        if blocks_per_window is None:
            blocks_per_window = 10

        ctx = DatasetContext.get_current()
        if self._plan.is_read_stage_equivalent() and ctx.optimize_fuse_read_stages:
            blocks, _, stages = self._plan._get_source_blocks_and_stages()
            blocks.clear()
            blocks, outer_stats, stages = _rewrite_read_stage(blocks, stages)
            read_stage = stages[0]
        else:
            blocks = self._plan.execute()
            outer_stats = self._plan.stats()
            read_stage = None

        class Iterator:
            def __init__(self, splits, epoch):
                self._splits = splits.copy()
                self._epoch = epoch

            def __next__(self) -> "Dataset[T]":
                if not self._splits:
                    raise StopIteration

                blocks = self._splits.pop(0)

                def gen():
                    ds = Dataset(
                        ExecutionPlan(blocks, outer_stats, run_by_consumer=True),
                        self._epoch,
                        lazy=True,
                    )
                    return ds

                return gen

        class Iterable:
            def __init__(self, blocks, epoch):
                if bytes_per_window:
                    self._splits = blocks.split_by_bytes(bytes_per_window)
                else:
                    self._splits = blocks.split(split_size=blocks_per_window)
                try:
                    sizes = [s.size_bytes() for s in self._splits]
                    num_blocks = [s.initial_num_blocks() for s in self._splits]
                    assert [s > 0 for s in sizes], sizes

                    def fmt(size_bytes):
                        if size_bytes > 1024 * 1024 * 1024:
                            return "{}GiB".format(
                                round(size_bytes / (1024 * 1024 * 1024), 2)
                            )
                        elif size_bytes > 10 * 1024:
                            return "{}MiB".format(round(size_bytes / (1024 * 1024), 2))
                        else:
                            return "{}b".format(size_bytes)

                    mean_bytes = int(np.mean(sizes))
                    logger.info(
                        "Created DatasetPipeline with {} windows: "
                        "{} min, {} max, {} mean".format(
                            len(self._splits),
                            fmt(min(sizes)),
                            fmt(max(sizes)),
                            fmt(mean_bytes),
                        )
                    )
                    mean_num_blocks = int(np.mean(num_blocks))
                    logger.info(
                        "Blocks per window: "
                        "{} min, {} max, {} mean".format(
                            min(num_blocks),
                            max(num_blocks),
                            mean_num_blocks,
                        )
                    )
                    # TODO(ekl) we should try automatically choosing the default
                    # windowing settings to meet these best-practice constraints.
                    avail_parallelism = _estimate_available_parallelism()
                    if mean_num_blocks < avail_parallelism:
                        logger.warning(
                            f"{WARN_PREFIX} This pipeline's parallelism is limited "
                            f"by its blocks per window to ~{mean_num_blocks} "
                            "concurrent tasks per window. To maximize "
                            "performance, increase the blocks per window to at least "
                            f"{avail_parallelism}. This may require increasing the "
                            "base dataset's parallelism and/or adjusting the "
                            "windowing parameters."
                        )
                    else:
                        logger.info(
                            f"{OK_PREFIX} This pipeline's per-window parallelism "
                            "is high enough to fully utilize the cluster."
                        )
                    obj_store_mem = ray.cluster_resources().get(
                        "object_store_memory", 0
                    )
                    safe_mem_bytes = int(obj_store_mem * ESTIMATED_SAFE_MEMORY_FRACTION)
                    if mean_bytes > safe_mem_bytes:
                        logger.warning(
                            f"{WARN_PREFIX} This pipeline's windows are "
                            f"~{fmt(mean_bytes)} in size each and may not fit in "
                            "object store memory without spilling. To improve "
                            "performance, consider reducing the size of each window "
                            f"to {fmt(safe_mem_bytes)} or less."
                        )
                    else:
                        logger.info(
                            f"{OK_PREFIX} This pipeline's windows likely fit in "
                            "object store memory without spilling."
                        )
                except Exception as e:
                    logger.info(
                        "Created DatasetPipeline with {} windows; "
                        "error getting sizes: {}".format(
                            len(self._splits),
                            e,
                        )
                    )
                self._epoch = epoch

            def __iter__(self):
                return Iterator(self._splits, self._epoch)

        it = Iterable(blocks, self._epoch)
        pipe = DatasetPipeline(it, False, length=len(it._splits))
        if read_stage:
            pipe = pipe.foreach_window(
                lambda ds, read_stage=read_stage: Dataset(
                    ds._plan.with_stage(read_stage), ds._epoch, True
                )
            )
        return pipe

    def fully_executed(self) -> "Dataset[T]":
        """Force full evaluation of the blocks of this dataset.

        This can be used to read all blocks into memory. By default, Datasets
        doesn't read blocks from the datasource until the first transform.

        Returns:
            A Dataset with all blocks fully materialized in memory.
        """
        self._plan.execute(force_read=True)
        return self

    def is_fully_executed(self) -> bool:
        """Returns whether this Dataset has been fully executed.

        This will return False if the output of its final stage hasn't been computed
        yet.
        """
        return self._plan.has_computed_output()

    @ConsumptionAPI(pattern="timing information.", insert_after=True)
    def stats(self) -> str:
        """Returns a string containing execution timing information."""
        return self._get_stats_summary().to_string()

    def _get_stats_summary(self) -> DatasetStatsSummary:
        return self._plan.stats_summary()

    @ConsumptionAPI(pattern="Time complexity:")
    @DeveloperAPI
    def get_internal_block_refs(self) -> List[ObjectRef[Block]]:
        """Get a list of references to the underlying blocks of this dataset.

        This function can be used for zero-copy access to the data. It blocks
        until the underlying blocks are computed.

        Time complexity: O(1)

        Returns:
            A list of references to this dataset's blocks.
        """
        blocks = self._plan.execute().get_blocks()
        self._synchronize_progress_bar()
        return blocks

    def lazy(self) -> "Dataset[T]":
        """Enable lazy evaluation.

        Datasets are lazy by default, so this is only useful for datasets created from
        :func:`ray.data.from_items() <ray.data.read_api.from_items>`, which is eager.

        The returned dataset is a lazy dataset, where all subsequent operations on the
        dataset won't be executed until the dataset is consumed (e.g. ``.take()``,
        ``.iter_batches()``, ``.to_torch()``, ``.to_tf()``, etc.) or execution is
        manually triggered via ``.fully_executed()``.
        """
        ds = Dataset(self._plan, self._epoch, lazy=True)
        ds._set_uuid(self._get_uuid())
        return ds

    def has_serializable_lineage(self) -> bool:
        """Whether this dataset's lineage is able to be serialized for storage and
        later deserialized, possibly on a different cluster.

        Only datasets that are created from data that we know will still exist at
        deserialization time, e.g. data external to this Ray cluster such as persistent
        cloud object stores, support lineage-based serialization. All of the
        ray.data.read_*() APIs support lineage-based serialization.
        """
        return self._plan.has_lazy_input()

    @DeveloperAPI
    def serialize_lineage(self) -> bytes:
        """
        Serialize this dataset's lineage, not the actual data or the existing data
        futures, to bytes that can be stored and later deserialized, possibly on a
        different cluster.

        Note that this will drop all computed data, and that everything will be
        recomputed from scratch after deserialization.

        Use :py:meth:`Dataset.deserialize_lineage` to deserialize the serialized bytes
        returned from this method into a Dataset.

        .. note::
            Unioned and zipped datasets, produced by :py:meth`Dataset.union` and
            :py:meth:`Dataset.zip`, are not lineage-serializable.

        Returns:
            Serialized bytes containing the lineage of this dataset.
        """
        if not self.has_serializable_lineage():
            raise ValueError(
                "Lineage-based serialization is not supported for this dataset, which "
                "means that it cannot be used as a tunable hyperparameter. "
                "Lineage-based serialization is explicitly NOT supported for unioned "
                "or zipped datasets (see docstrings for those methods), and is only "
                "supported for Datasets created from data that we know will still "
                "exist at deserialization time, e.g. external data in persistent cloud "
                "object stores or in-memory data from long-lived clusters. Concretely, "
                "all ray.data.read_*() APIs should support lineage-based "
                "serialization, while all of the ray.data.from_*() APIs do not. To "
                "allow this Dataset to be serialized to storage, write the data to an "
                "external store (such as AWS S3, GCS, or Azure Blob Storage) using the "
                "Dataset.write_*() APIs, and serialize a new dataset reading from the "
                "external store using the ray.data.read_*() APIs."
            )
        # Copy Dataset and clear the blocks from the execution plan so only the
        # Dataset's lineage is serialized.
        plan_copy = self._plan.deep_copy(preserve_uuid=True)
        ds = Dataset(plan_copy, self._get_epoch(), self._lazy)
        ds._plan.clear_block_refs()
        ds._set_uuid(self._get_uuid())

        def _reduce_remote_fn(rf: ray.remote_function.RemoteFunction):
            # Custom reducer for Ray remote function handles that allows for
            # cross-cluster serialization.
            # This manually unsets the last export session and job to force re-exporting
            # of the function when the handle is deserialized on a new cluster.
            # TODO(Clark): Fix this in core Ray, see issue:
            # https://github.com/ray-project/ray/issues/24152.
            reconstructor, args, state = rf.__reduce__()
            state["_last_export_session_and_job"] = None
            return reconstructor, args, state

        context = ray._private.worker.global_worker.get_serialization_context()
        try:
            context._register_cloudpickle_reducer(
                ray.remote_function.RemoteFunction, _reduce_remote_fn
            )
            serialized = pickle.dumps(ds)
        finally:
            context._unregister_cloudpickle_reducer(ray.remote_function.RemoteFunction)
        return serialized

    @staticmethod
    @DeveloperAPI
    def deserialize_lineage(serialized_ds: bytes) -> "Dataset":
        """
        Deserialize the provided lineage-serialized Dataset.

        This assumes that the provided serialized bytes were serialized using
        :py:meth:`Dataset.serialize_lineage`.

        Args:
            serialized_ds: The serialized Dataset that we wish to deserialize.

        Returns:
            A deserialized ``Dataset`` instance.
        """
        return pickle.loads(serialized_ds)

    def _divide(self, block_idx: int) -> ("Dataset[T]", "Dataset[T]"):
        block_list = self._plan.execute()
        left, right = block_list.divide(block_idx)
        l_ds = Dataset(
            ExecutionPlan(
                left, self._plan.stats(), run_by_consumer=block_list._owned_by_consumer
            ),
            self._epoch,
            self._lazy,
        )
        r_ds = Dataset(
            ExecutionPlan(
                right, self._plan.stats(), run_by_consumer=block_list._owned_by_consumer
            ),
            self._epoch,
            self._lazy,
        )
        return l_ds, r_ds

    @ConsumptionAPI(if_more_than_read=True, datasource_metadata="schema")
    def default_batch_format(self) -> Type:
        """Return this dataset's default batch format.

        The default batch format describes what batches of data look like. To learn more
        about batch formats, read
        :ref:`writing user-defined functions <transform_datasets_writing_udfs>`.

        Examples:

            If your dataset represents a list of Python objects, then the default batch
            format is ``list``.

            >>> import ray
            >>> ds = ray.data.range(100)
            >>> ds  # doctest: +SKIP
            Dataset(num_blocks=20, num_rows=100, schema=<class 'int'>)
            >>> ds.default_batch_format()
            <class 'list'>
            >>> next(ds.iter_batches(batch_size=4))
            [0, 1, 2, 3]

            If your dataset contains a single ``TensorDtype`` or ``ArrowTensorType``
            column named ``__value__`` (as created by :func:`ray.data.from_numpy`), then
            the default batch format is ``np.ndarray``. For more information on tensor
            datasets, read the :ref:`tensor support guide <datasets_tensor_support>`.

            >>> ds = ray.data.range_tensor(100)
            >>> ds  # doctest: +SKIP
            Dataset(num_blocks=20, num_rows=100, schema={__value__: ArrowTensorType(shape=(1,), dtype=int64)})
            >>> ds.default_batch_format()
            <class 'numpy.ndarray'>
            >>> next(ds.iter_batches(batch_size=4))
            array([[0],
                   [1],
                   [2],
                   [3]])

            If your dataset represents tabular data and doesn't only consist of a
            ``__value__`` tensor column (such as is created by
            :meth:`ray.data.from_numpy`), then the default batch format is
            ``pd.DataFrame``.

            >>> import pandas as pd
            >>> df = pd.DataFrame({"foo": ["a", "b"], "bar": [0, 1]})
            >>> ds = ray.data.from_pandas(df)
            >>> ds  # doctest: +SKIP
            Dataset(num_blocks=1, num_rows=2, schema={foo: object, bar: int64})
            >>> ds.default_batch_format()
            <class 'pandas.core.frame.DataFrame'>
            >>> next(ds.iter_batches(batch_size=4))
              foo  bar
            0   a    0
            1   b    1

        .. seealso::

            :meth:`~Dataset.map_batches`
                Call this function to transform batches of data.

            :meth:`~Dataset.iter_batches`
                Call this function to iterate over batches of data.

        """  # noqa: E501
        import pandas as pd
        import pyarrow as pa

        schema = self.schema()
        assert isinstance(schema, (type, PandasBlockSchema, pa.Schema))

        if isinstance(schema, type):
            return list

        if isinstance(schema, (PandasBlockSchema, pa.Schema)):
            if schema.names == [TENSOR_COLUMN_NAME]:
                return np.ndarray
            return pd.DataFrame

    def _is_tensor_dataset(self) -> bool:
        """Return ``True`` if this dataset is a tensor dataset."""
        schema = self.schema()
        if schema is None or isinstance(schema, type):
            return False
        return _is_tensor_schema(schema.names)

    @ConsumptionAPI(
        if_more_than_read=True,
        datasource_metadata="schema",
        pattern="for the first block.",
        insert_after=True,
    )
    def dataset_format(self) -> BlockFormat:
        """The format of the dataset's underlying data blocks. Possible values
        are: "arrow", "pandas" and "simple".

        This may block; if the schema is unknown, this will synchronously fetch
        the schema for the first block.
        """
        # We need schema to properly validate, so synchronously
        # fetch it if necessary.
        schema = self.schema(fetch_if_missing=True)
        if schema is None:
            raise ValueError(
                "Dataset is empty or cleared, can't determine the format of "
                "the dataset."
            )

        try:
            import pyarrow as pa

            if isinstance(schema, pa.Schema):
                return BlockFormat.ARROW
        except ModuleNotFoundError:
            pass
        from ray.data._internal.pandas_block import PandasBlockSchema

        if isinstance(schema, PandasBlockSchema):
            return BlockFormat.PANDAS
        return BlockFormat.SIMPLE

    def _aggregate_on(
        self, agg_cls: type, on: Optional[Union[KeyFn, List[KeyFn]]], *args, **kwargs
    ):
        """Helper for aggregating on a particular subset of the dataset.

        This validates the `on` argument, and converts a list of column names
        or lambdas to a multi-aggregation. A null `on` results in a
        multi-aggregation on all columns for an Arrow Dataset, and a single
        aggregation on the entire row for a simple Dataset.
        """
        aggs = self._build_multicolumn_aggs(agg_cls, on, *args, **kwargs)
        return self.aggregate(*aggs)

    def _build_multicolumn_aggs(
        self,
        agg_cls: type,
        on: Optional[Union[KeyFn, List[KeyFn]]],
        ignore_nulls: bool,
        *args,
        skip_cols: Optional[List[str]] = None,
        **kwargs,
    ):
        """Build set of aggregations for applying a single aggregation to
        multiple columns.
        """

        # Expand None into an aggregation for each column.
        if on is None:
            try:
                dataset_format = self.dataset_format()
            except ValueError:
                dataset_format = None
            if dataset_format in [BlockFormat.ARROW, BlockFormat.PANDAS]:
                # This should be cached from the .dataset_format() check, so we
                # don't fetch and we assert that the schema is not None.
                schema = self.schema(fetch_if_missing=False)
                assert schema is not None
                if not skip_cols:
                    skip_cols = []
                if len(schema.names) > 0:
                    on = [col for col in schema.names if col not in skip_cols]

        if not isinstance(on, list):
            on = [on]
        return [agg_cls(on_, *args, ignore_nulls=ignore_nulls, **kwargs) for on_ in on]

    def _aggregate_result(self, result: Union[Tuple, TableRow]) -> U:
        if result is not None and len(result) == 1:
            if isinstance(result, tuple):
                return result[0]
            else:
                # NOTE (kfstorm): We cannot call `result[0]` directly on
                # `PandasRow` because indexing a column with position is not
                # supported by pandas.
                return list(result.values())[0]
        else:
            return result

    @ensure_notebook_deps(
        ["ipywidgets", "8"],
    )
    def _ipython_display_(self):
        from ipywidgets import HTML, VBox, Layout
        from IPython.display import display

        title = HTML(f"<h2>{self.__class__.__name__}</h2>")
        tab = self._tab_repr_()

        if tab:
            display(VBox([title, tab], layout=Layout(width="100%")))

    @ensure_notebook_deps(
        ["tabulate", None],
        ["ipywidgets", "8"],
    )
    def _tab_repr_(self):
        from tabulate import tabulate
        from ipywidgets import Tab, HTML

        metadata = {
            "num_blocks": self._plan.initial_num_blocks(),
            "num_rows": self._meta_count(),
        }

        schema = self.schema()
        if schema is None:
            schema_repr = Template("rendered_html_common.html.j2").render(
                content="<h5>Unknown schema</h5>"
            )
        elif isinstance(schema, type):
            schema_repr = Template("rendered_html_common.html.j2").render(
                content=f"<h5>Data type: <code>{html.escape(str(schema))}</code></h5>"
            )
        else:
            schema_data = {}
            for sname, stype in zip(schema.names, schema.types):
                schema_data[sname] = getattr(stype, "__name__", str(stype))

            schema_repr = Template("scrollableTable.html.j2").render(
                table=tabulate(
                    tabular_data=schema_data.items(),
                    tablefmt="html",
                    showindex=False,
                    headers=["Name", "Type"],
                ),
                max_height="300px",
            )

        children = []
        children.append(
            HTML(
                Template("scrollableTable.html.j2").render(
                    table=tabulate(
                        tabular_data=metadata.items(),
                        tablefmt="html",
                        showindex=False,
                        headers=["Field", "Value"],
                    ),
                    max_height="300px",
                )
            )
        )
        children.append(HTML(schema_repr))
        return Tab(children, titles=["Metadata", "Schema"])

    def __repr__(self) -> str:
        return self._plan.get_plan_as_string()

    def __str__(self) -> str:
        return repr(self)

    def __bool__(self) -> bool:
        # Prevents `__len__` from being called to check if it is None
        # see: issue #25152
        return True

    def __len__(self) -> int:
        raise AttributeError(
            "Use `ds.count()` to compute the length of a distributed Dataset. "
            "This may be an expensive operation."
        )

    def __iter__(self):
        raise TypeError(
            "`Dataset` objects aren't iterable. To iterate records, call "
            "`ds.iter_rows()` or `ds.iter_batches()`. For more information, read "
            "https://docs.ray.io/en/latest/data/consuming-datasets.html."
        )

    def _block_num_rows(self) -> List[int]:
        get_num_rows = cached_remote_fn(_get_num_rows)
        return ray.get([get_num_rows.remote(b) for b in self.get_internal_block_refs()])

    def _block_size_bytes(self) -> List[int]:
        get_size_bytes = cached_remote_fn(_get_size_bytes)
        return ray.get(
            [get_size_bytes.remote(b) for b in self.get_internal_block_refs()]
        )

    def _meta_count(self) -> Optional[int]:
        return self._plan.meta_count()

    def _get_uuid(self) -> str:
        return self._uuid

    def _set_uuid(self, uuid: str) -> None:
        self._uuid = uuid

    def _get_epoch(self) -> int:
        return self._epoch

    def _set_epoch(self, epoch: int) -> None:
        self._epoch = epoch

    def _warn_slow(self):
        if ray.util.log_once("datasets_slow_warned"):
            logger.warning(
                "The `map`, `flat_map`, and `filter` operations are unvectorized and "
                "can be very slow. Consider using `.map_batches()` instead."
            )

    def _synchronize_progress_bar(self):
        """Flush progress bar output by shutting down the current executor.

        This should be called at the end of all blocking APIs (e.g., `take`), but not
        async APIs (e.g., `iter_batches`).

        The streaming executor runs in a separate generator / thread, so it is
        possible the shutdown logic runs even after a call to retrieve rows from the
        dataset has finished. Explicit shutdown avoids this, which can clobber console
        output (https://github.com/ray-project/ray/issues/32414).
        """
        if self._current_executor:
            self._current_executor.shutdown()
            self._current_executor = None


def _get_size_bytes(block: Block) -> int:
    block = BlockAccessor.for_block(block)
    return block.size_bytes()


def _block_to_df(block: Block):
    block = BlockAccessor.for_block(block)
    return block.to_pandas()


def _block_to_ndarray(block: Block, column: Optional[str]):
    block = BlockAccessor.for_block(block)
    return block.to_numpy(column)


def _block_to_arrow(block: Block):
    block = BlockAccessor.for_block(block)
    return block.to_arrow()


def _sliding_window(iterable: Iterable, n: int):
    """Creates an iterator consisting of n-width sliding windows over
    iterable. The sliding windows are constructed lazily such that an
    element on the base iterator (iterable) isn't consumed until the
    first sliding window containing that element is reached.

    If n > len(iterable), then a single len(iterable) window is
    returned.

    Args:
        iterable: The iterable on which the sliding window will be
            created.
        n: The width of the sliding window.

    Returns:
        An iterator of n-width windows over iterable.
        If n > len(iterable), then a single len(iterable) window is
        returned.
    """
    it = iter(iterable)
    window = collections.deque(itertools.islice(it, n), maxlen=n)
    if len(window) > 0:
        yield tuple(window)
    for elem in it:
        window.append(elem)
        yield tuple(window)


def _do_write(
    ds: Datasource,
    ctx: DatasetContext,
    blocks: List[Block],
    meta: List[BlockMetadata],
    ray_remote_args: Dict[str, Any],
    write_args: Dict[str, Any],
) -> List[ObjectRef[WriteResult]]:
    write_args = _unwrap_arrow_serialization_workaround(write_args)
    DatasetContext._set_current(ctx)
    return ds.do_write(blocks, meta, ray_remote_args=ray_remote_args, **write_args)<|MERGE_RESOLUTION|>--- conflicted
+++ resolved
@@ -2595,7 +2595,6 @@
             open_stream_args=arrow_open_stream_args,
             block_path_provider=block_path_provider,
         )
-<<<<<<< HEAD
         
     def write_dbapi2(
         self,
@@ -2662,10 +2661,6 @@
             **snowflake_kwargs
         )
         
-=======
-
-    @ConsumptionAPI
->>>>>>> 3ef2c639
     def write_mongo(
         self,
         uri: str,
